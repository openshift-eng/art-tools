--- conflicted
+++ resolved
@@ -479,11 +479,7 @@
                         message = f"`{bug.status}` bug <{bug.weburl}|{bug.id}> is a backport of bug " \
                             f"<{blocker.weburl}|{blocker.id}> which was CLOSED `{blocker.resolution}`"
                     self._complain(message)
-<<<<<<< HEAD
                 if is_attached and blocker.status in ['ON_QA', 'Verified', 'VERIFIED'] and release_next_week:
-                    blocker_advisories = blocker.all_advisory_ids()
-=======
-                if is_attached and blocker.status in ['ON_QA', 'Verified', 'VERIFIED']:
                     try:
                         blocker_advisories = blocker.all_advisory_ids()
                     except ErrataException as e:
@@ -491,7 +487,6 @@
                         logger.error(message)
                         self._complain(message)
                         continue
->>>>>>> 87bacc71
                     if not blocker_advisories:
                         if self.output == 'text':
                             message = (f"Regression possible: {bug.status} bug {bug.id} is a backport of bug "
