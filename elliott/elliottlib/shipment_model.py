from __future__ import annotations

from datetime import datetime, timezone
from typing import List, Literal, Optional, Self, Union

from pydantic import BaseModel, ConfigDict, Field, field_serializer, model_validator
from ruamel.yaml import scalarstring


class StrictBaseModel(BaseModel):
    # do not allow extra fields
    model_config = ConfigDict(extra='forbid')


class Metadata(StrictBaseModel):
    """Defines shipment metadata for a product release"""

    product: str  # product associated with shipment - see group.yml `product` field
    application: str  # Konflux application to release for
    group: str  # associated build-data group for component metadata
    assembly: str  # associated build-data assembly
    fbc: Optional[bool] = False  # indicates if shipment is for an FBC release


class GitSource(StrictBaseModel):
    """Defines the git source of a component"""

    url: str
    revision: str


class ComponentSource(StrictBaseModel):
    """Defines the source of a component"""

    git: GitSource


class SnapshotComponent(StrictBaseModel):
    """Defines a component of a Konflux Snapshot"""

    name: str
    containerImage: str
    source: ComponentSource


class SnapshotSpec(StrictBaseModel):
    """Defines a Konflux Snapshot Object for creation"""

    application: str
    components: List[SnapshotComponent]


class Snapshot(StrictBaseModel):
    """Konflux Snapshot definition for release i.e. builds to release"""

    spec: SnapshotSpec
    nvrs: List[str]


class CveAssociation(StrictBaseModel):
    key: str
    component: str


class Issue(StrictBaseModel):
    id: Union[str, int]
    source: str


class Issues(StrictBaseModel):
    fixed: Optional[List[Issue]] = None


class ReleaseNotes(StrictBaseModel):
    """Represents releaseNotes field which contains all advisory metadata, when constructing a Konflux release"""

    type: Literal['RHEA', 'RHBA', 'RHSA']  # Advisory type
    live_id: int = None
    synopsis: str
    topic: str
    description: str
    solution: str
    issues: Optional[Issues] = None

    # Konflux pipeline expects certain keys like issues, cves to always be set, even if empty
    # therefore allow these to have default empty values
    cves: Optional[List[CveAssociation]] = []

    references: Optional[List[str]] = None

    # serialize special text fields, if they contain a new-line char
    # configure them to be LiteralScalarString
    @field_serializer('topic', 'solution', 'description')
    def serialize_text_fields(self, field: str, _info):
        if '\n' in field:
            return scalarstring.LiteralScalarString(field)
        return field


class Data(StrictBaseModel):
    """Represents spec.data field when constructing a Konflux release"""

    releaseNotes: ReleaseNotes


class EnvAdvisory(StrictBaseModel):
    """Information about the advisory that got shipped to the environment"""

    url: str
    internal_url: Optional[str] = None


class ShipmentEnv(StrictBaseModel):
    """Environment specific configuration for a release"""

    releasePlan: str
    advisory: Optional[EnvAdvisory] = None

    def shipped(self):
        return bool(self.advisory)


class Environments(StrictBaseModel):
    """Environments to release the shipment to"""

    stage: ShipmentEnv = Field(
        ...,
        description='Config for releasing to stage environment',
    )
    prod: ShipmentEnv = Field(
        ...,
        description='Config for releasing to prod environment',
    )


class Tools(StrictBaseModel):
    """Tools to use when releasing shipment to an environment"""

<<<<<<< HEAD
    art_tools: Optional[str] = None
=======
    art_tools: Optional[str] = Field(None, alias="art-tools")
    build_data: Optional[str] = Field(None, alias="build-data")
>>>>>>> 8a123d1d


class Shipment(StrictBaseModel):
    """Config to ship a Konflux release for a product"""

    metadata: Metadata
    environments: Environments
    snapshot: Optional[Snapshot] = None
    data: Optional[Data] = None
    tools: Optional[Tools] = None

    @model_validator(mode='after')
    def make_sure_data_is_present_unless_fbc(self) -> Self:
        release_notes_present = self.data and self.data.releaseNotes
        if self.metadata.fbc and release_notes_present:
            raise ValueError('FBC shipment is not expected to have data.releaseNotes defined')
        if not self.metadata.fbc and not release_notes_present:
            raise ValueError('A regular shipment is expected to have data.releaseNotes defined')
        return self


def add_schema_comment(schema: dict):
    timestamp = datetime.now(tz=timezone.utc).strftime("%Y-%m-%d %H:%M %Z")
    comment = f'Schema generated on {timestamp} from {__name__}'
    schema['$comment'] = comment


class ShipmentConfig(StrictBaseModel):
    """Represents a Shipment Metadata Config file in a product's shipment-data repo"""

    model_config = ConfigDict(json_schema_extra=add_schema_comment)

    shipment: Shipment<|MERGE_RESOLUTION|>--- conflicted
+++ resolved
@@ -136,12 +136,8 @@
 class Tools(StrictBaseModel):
     """Tools to use when releasing shipment to an environment"""
 
-<<<<<<< HEAD
-    art_tools: Optional[str] = None
-=======
     art_tools: Optional[str] = Field(None, alias="art-tools")
     build_data: Optional[str] = Field(None, alias="build-data")
->>>>>>> 8a123d1d
 
 
 class Shipment(StrictBaseModel):
