import logging
import os
import re
import shutil
import sys
import tempfile
from datetime import datetime
from pathlib import Path
from typing import Dict, Optional, Union, Iterable

import yaml

import artcommonlib
from artcommonlib.arch_util import go_suffix_for_arch
from artcommonlib.assembly import assembly_type
from artcommonlib.model import Model
from doozerlib import util as doozerutil
from errata_tool import ErrataConnector

from pyartcd import exectools, constants, jenkins, record
from pyartcd.mail import MailService

logger = logging.getLogger(__name__)


def isolate_el_version_in_release(release: str) -> Optional[int]:
    """
    Given a release field, determines whether is contains
    a RHEL version. If it does, it returns the version value as int.
    If it is not found, None is returned.
    """
    match = re.match(r'.*\.el(\d+)(?:\.+|$)', release)
    if match:
        return int(match.group(1))

    return None


def isolate_el_version_in_branch(branch_name: str) -> Optional[int]:
    """
    Given a distgit branch name, determines whether is contains
    a RHEL version. If it does, it returns the version value as int.
    If it is not found, None is returned.
    """
    match = re.fullmatch(r'.*rhel-(\d+).*', branch_name)
    if match:
        return int(match.group(1))

    return None


<<<<<<< HEAD
def isolate_major_minor_in_group(group_name: str) -> Tuple[int, int]:
    """
    Given a group name, determines whether is contains
    a OCP major.minor version. If it does, it returns the version value as (int, int).
    If it is not found, (None, None) is returned.
    """
    match = re.fullmatch(r"openshift-(\d+).(\d+)", group_name)
    if not match:
        return None, None
    return int(match[1]), int(match[2])
=======
def is_greenwave_all_pass_on_advisory(advisory_id: int) -> bool:
    """
    Use /api/v1/external_tests API to check if builds on advisory have failed greenwave_cvp test
    If the tests all pass then the data field of the return value will be empty
    Return True, If all greenwave test passed on advisory
    Return False, If there are failed test on advisory
    """
    logger.info(f"Check failed greenwave tests on {advisory_id}")
    result = ErrataConnector()._get(f'/api/v1/external_tests?filter[test_type]=greenwave_cvp&filter[status]=FAILED&filter[active]=true&page[size]=1000&filter[errata_id]={advisory_id}')
    if result.get('data', []):
        logger.warning(f"Some greenwave tests on {advisory_id} failed with {result}")
        return False
    return True
>>>>>>> 4ee77f45


async def load_group_config(group: str, assembly: str, env=None,
                            doozer_data_path: str = constants.OCP_BUILD_DATA_URL,
                            doozer_data_gitref: str = '') -> Dict:
    if doozer_data_gitref:
        group += f'@{doozer_data_gitref}'
    cmd = [
        "doozer",
        f"--data-path={doozer_data_path}",
        "--group", group,
        "--assembly", assembly,
        "config:read-group",
        "--yaml",
    ]
    if env is None:
        env = os.environ.copy()
    temp_workdir = None
    if not env.get("DOOZER_WORKING_DIR"):
        temp_workdir = tempfile.mkdtemp(prefix="doozer-working-", dir=".")
        env["DOOZER_WORKING_DIR"] = temp_workdir
    try:
        _, stdout, _ = await exectools.cmd_gather_async(cmd, stderr=None, env=env)
    finally:
        if temp_workdir:
            shutil.rmtree(temp_workdir)
    group_config = yaml.safe_load(stdout)
    if not isinstance(group_config, dict):
        raise ValueError("ocp-build-data contains invalid group config.")
    return group_config


async def load_releases_config(group: str, data_path: str = constants.OCP_BUILD_DATA_URL) -> Optional[Dict]:
    cmd = [
        'doozer',
        f'--data-path={data_path}',
        f'--group={group}',
        'config:read-releases',
        '--yaml'
    ]

    try:
        _, out, _ = await exectools.cmd_gather_async(cmd)
        return yaml.safe_load(out.strip())

    except ChildProcessError as e:
        logger.error('Command "%s" failed: %s', ' '.join(cmd), e)
        return None


async def load_assembly(group: str, assembly: str, key: str = '',
                        data_path: str = constants.OCP_BUILD_DATA_URL) -> Optional[Dict]:
    cmd = [
        'doozer',
        f'--data-path={data_path}',
        f'--group={group}',
        f'--assembly={assembly}',
        'config:read-assembly',
        '--yaml',
        key
    ]

    try:
        _, out, _ = await exectools.cmd_gather_async(cmd)
        return yaml.safe_load(out.strip())

    except ChildProcessError as e:
        logger.error('Command "%s" failed: %s', ' '.join(cmd), e)
        return None


def get_assembly_type(releases_config: Dict, assembly_name: str):
    return assembly_type(Model(releases_config), assembly_name)


def get_assembly_basis(releases_config: Dict, assembly_name: str):
    return artcommonlib.assembly.assembly_basis(Model(releases_config), assembly_name)


def get_assembly_promotion_permits(releases_config: Dict, assembly_name: str):
    return artcommonlib.assembly.assembly_config_struct(
        Model(releases_config), assembly_name, 'promotion_permits', [])


def get_release_name_for_assembly(group_name: str, releases_config: Dict, assembly_name: str):
    return doozerutil.get_release_name_for_assembly(group_name, Model(releases_config), assembly_name)


def get_rpm_if_pinned_directly(releases_config: Dict, assembly_name: str, rpm_name: str) -> dict:
    # this does not consider inherited assemblies
    # use with caution
    pinned_rpms = Model(releases_config).releases[assembly_name].assembly.members.rpms
    return next((rpm['metadata']['is'] for rpm in pinned_rpms if rpm['distgit_key'] == rpm_name), dict())


async def kinit():
    logger.info('Initializing ocp-build kerberos credentials')

    keytab_file = os.getenv('DISTGIT_KEYTAB_FILE', None)
    keytab_user = os.getenv('DISTGIT_KEYTAB_USER', 'exd-ocp-buildvm-bot-prod@IPA.REDHAT.COM')
    if keytab_file:
        # The '-f' ensures that the ticket is forwarded to remote hosts
        # when using SSH. This is required for when we build signed
        # puddles.
        cmd = [
            'kinit',
            '-f',
            '-k',
            '-t',
            keytab_file,
            keytab_user
        ]
        await exectools.cmd_assert_async(cmd)
    else:
        logger.warning('DISTGIT_KEYTAB_FILE is not set. Using any existing kerberos credential.')


async def branch_arches(group: str, assembly: str, ga_only: bool = False) -> list:
    """
    Find the supported arches for a specific release
    :param str group: The name of the branch to get configs for. For example: 'openshift-4.12
    :param str assembly: The name of the assembly. For example: 'stream'
    :param bool ga_only: If you only want group arches and do not care about arches_override.
    :return: A list of the arches built for this branch
    """

    logger.info('Fetching group config for %s', group)
    group_config = await load_group_config(group=group, assembly=assembly)

    # Check if arches_override has been specified. This is used in group.yaml
    # when we temporarily want to build for CPU architectures that are not yet GA.
    arches_override = group_config.get('arches_override', None)
    if arches_override and ga_only:
        return arches_override

    # Otherwise, read supported arches from group config
    return group_config['arches']


def get_changes(yaml_data: dict) -> dict:
    """
    Scans data outputted by config:scan-sources yaml and records changed
    elements in the object it returns.
    The return dict has optional .rpms, .images and .rhcos fields,
    that are omitted if no change was detected.
    """

    changes = {}

    rpms = [rpm['name'] for rpm in yaml_data['rpms'] if rpm['changed']]
    if rpms:
        changes['rpms'] = rpms

    images = [image['name'] for image in yaml_data['images'] if image['changed']]
    if images:
        changes['images'] = images

    rhcos = [rhcos['name'] for rhcos in yaml_data['rhcos'] if rhcos['changed']]
    if rhcos:
        changes['rhcos'] = rhcos

    return changes


async def get_freeze_automation(version: str, doozer_data_path: str = constants.OCP_BUILD_DATA_URL,
                                doozer_working: str = '', doozer_data_gitref: str = '') -> str:
    """
    Returns freeze_automation flag for a specific group
    """

    group_param = f'--group=openshift-{version}'
    if doozer_data_gitref:
        group_param += f'@{doozer_data_gitref}'

    cmd = [
        'doozer',
        f'--working-dir={doozer_working}' if doozer_working else '',
        '--assembly=stream',
        f'--data-path={doozer_data_path}',
        group_param,
        'config:read-group',
        '--default=no',
        'freeze_automation'
    ]
    _, out, _ = await exectools.cmd_gather_async(cmd)
    return out.strip()


def is_manual_build() -> bool:
    """
    Builds that are triggered manually by a Jenkins user carry a BUILD_USER_EMAIL environment variable.
    If this var is not defined, we can infer that the build was triggered by a timer.

    Be aware that Jenkins pipeline need to pass this var by enclosing the code in a wrap([$class: 'BuildUser']) {} block
    """

    build_user_email = os.getenv('BUILD_USER_EMAIL')
    logger.info('Found BUILD_USER_EMAIL=%s', build_user_email)

    if build_user_email is not None:
        logger.info('Considering this a manual build')
        return True

    logger.info('Considering this a scheduled build')
    return False


def get_weekday() -> str:
    """
    Returns the current day of the week as a string
    """

    return datetime.today().strftime("%A")


async def is_build_permitted(version: str, data_path: str = constants.OCP_BUILD_DATA_URL,
                             doozer_working: str = '', doozer_data_gitref: str = '') -> bool:
    """
    Check whether the group should be built right now.
    This depends on:
        - group config 'freeze_automation'
        - manual/scheduled run
        - current day of the week
    """

    # Get 'freeze_automation' flag
    freeze_automation = await get_freeze_automation(
        version=version,
        doozer_data_path=data_path,
        doozer_working=doozer_working,
        doozer_data_gitref=doozer_data_gitref)
    logger.info('Group freeze automation flag is set to: "%s"', freeze_automation)

    # Check for frozen automation
    # yaml parses unquoted "yes" as a boolean... accept either
    if freeze_automation in ['yes', 'True']:
        logger.info('All automation is currently disabled by freeze_automation in group.yml.')
        return False

    # Check for frozen scheduled automation
    if freeze_automation == "scheduled" and not is_manual_build():
        logger.info('Only manual runs are permitted according to freeze_automation in group.yml '
                    'and this run appears to be non-manual.')
        return False

    # Check if group can run on weekends
    if freeze_automation == 'weekdays':
        # Manual builds are always permitted
        if is_manual_build():
            logger.info('Current build is permitted as it has been triggered manually')
            return True

        # Check current day of the week
        weekday = get_weekday()
        if weekday in ['Saturday', 'Sunday']:
            logger.info(f'Automation is permitted during weekends, and today is {weekday}')
            return True

        if weekday in ['Monday'] and os.environ.get('JOB_BASE_NAME', '') in ['images-health']:
            logger.info(f"Permitting automated run of {os.environ['JOB_BASE_NAME']} on Monday")
            return True

        logger.info('Scheduled builds for %s are permitted only on weekends, and today is %s', version, weekday)
        return False

    # Fallback to default
    return True


def log_dir_tree(path_to_dir):
    logger.info(f"Printing dir tree of {path_to_dir}")
    for child in os.listdir(path_to_dir):
        child_path = os.path.join(path_to_dir, child)
        logger.info(child_path)


def log_file_content(path_to_file):
    logger.info(f"Printing file content of {path_to_file}")
    with open(path_to_file, 'r') as f:
        logger.info(f.read())


async def sync_images(version: str, assembly: str, operator_nvrs: list,
                      doozer_data_path: str = constants.OCP_BUILD_DATA_URL, doozer_data_gitref: str = ''):
    """
    Run an image sync after a build. This will mirror content from internal registries to quay.
    After a successful sync an image stream is updated with the new tags and pullspecs.
    Also update the app registry with operator manifests.
    If operator_nvrs is given, will only build manifests for specified operator NVRs.
    If builds don't succeed, email and set result to UNSTABLE.
    """

    if assembly == 'test':
        logger.warning('Skipping build-sync job for test assembly')
    else:
        jenkins.start_build_sync(
            build_version=version,
            assembly=assembly,
            doozer_data_path=doozer_data_path,
            doozer_data_gitref=doozer_data_gitref
        )

    if operator_nvrs:
        jenkins.start_olm_bundle(
            build_version=version,
            assembly=assembly,
            operator_nvrs=operator_nvrs,
            doozer_data_path=doozer_data_path,
            doozer_data_gitref=doozer_data_gitref
        )


def default_release_suffix():
    """
    Returns a release suffix based on current timestamp
    E.g. "202312311112.p?"
    """

    return f'{datetime.strftime(datetime.now(), "%Y%m%d%H%M")}.p?'


def dockerfile_url_for(url, branch, sub_path) -> str:
    if not url or not branch:
        return ''

    # if it looks like an ssh GitHub remote, transform it to https
    url = url.replace('git@', 'https://')
    url = url.replace(':', '/')
    url = url.replace('.git', '')

    return f"{url}/blob/{branch}/{sub_path if sub_path else ''}"


def notify_dockerfile_reconciliations(version: str, doozer_working: str, mail_client: MailService):
    """
    Loop through all new commits that affect dockerfiles and notify their owners
    """

    with open(Path(doozer_working) / "record.log", "r") as file:
        record_log: dict = record.parse_record_log(file)

    distgit_notify = record.get_distgit_notify(record_log)

    # Convert the dict to a list of tuples
    distgit_notify = [(key, value) for key, value in distgit_notify.items()]

    for i in range(len(distgit_notify)):
        distgit = distgit_notify[i][0]

        val = distgit_notify[i][1]
        if not val.get('owners'):
            continue

        alias = val['source_alias']
        url = dockerfile_url_for(alias['origin_url'], alias['branch'], val['source_dockerfile_subpath'])
        dockerfile_url = f'Upstream source file: {url}' if url else ''

        # Populate the introduction for all emails to owners
        explanation_body = """Why am I receiving this?
------------------------
You are receiving this message because you are listed as an owner for an
OpenShift related image - or you recently made a modification to the definition
of such an image in github. Upstream (github) OpenShift Dockerfiles are
regularly pulled from their upstream source and used as an input to build our
productized images - RHEL-based OpenShift Container Platform (OCP) images.

To serve as an input to RHEL/OCP images, upstream Dockerfiles are
programmatically modified before they are checked into a downstream git
repository which houses all Red Hat images:
 - https://pkgs.devel.redhat.com/cgit/containers/

We call this programmatic modification "reconciliation" and you will receive an
email when the upstream Dockerfile changes so that you can review the
differences between the upstream & downstream Dockerfiles.\n"""

        if val.get('failure', None):
            email_subject = f'FAILURE: Error reconciling Dockerfile for {val["image"]} in OCP v{version}'
            explanation_body += f"""
What do I need to do?
---------------------
An error occurred during your reconciliation. Until this issue is addressed,
your upstream changes may not be reflected in the product build.

Please review the error message reported below to see if the issue is due to upstream
content. If it is not, the Automated Release Tooling (ART) team will engage to address
the issue. Please direct any questions to the ART team (#forum-ocp-art on slack).

Error Reported
--------------
{val['failure']}\n"""

        elif val.get('sha', None):
            email_subject = f'SUCCESS: Changed Dockerfile reconciled for {val["image"]} in OCP v{version}'
            explanation_body += f"""
What do I need to do?
---------------------
You may want to look at the result of the reconciliation. Usually,
reconciliation is transparent and safe. However, you may be interested in any
changes being performed by the OCP build system.


What changed this time?
-----------------------
Reconciliation has just been performed for the image: {val["image"]}
{dockerfile_url}
The reconciled (downstream OCP) Dockerfile can be viewed here:
 - https://pkgs.devel.redhat.com/cgit/{distgit}/tree/Dockerfile?id={val["sha"]}

Please direct any questions to the Automated Release Tooling team (#forum-ocp-art on slack).\n"""

        else:
            raise RuntimeError('Unable to determine notification reason; something is broken')

        mail_client.send_mail(
            to=val['owners'],
            subject=email_subject,
            content=explanation_body
        )


def notify_bz_info_missing(version: str, doozer_working: str, mail_client: MailService):
    with open(Path(doozer_working) / "record.log", "r") as file:
        record_log: dict = record.parse_record_log(file)

    bz_notify_entries = record_log.get('bz_maintainer_notify', [])
    for bz_notify in bz_notify_entries:
        owners = bz_notify.get('owners', '')
        if not owners:
            continue

        public_upstream_url = bz_notify['public_upstream_url']
        distgit = bz_notify['distgit']
        email_subject = f'[ACTION REQUIRED] Bugzilla component information ' \
                        f'missing for image {distgit} in OCP v{version}'
        explanation_body = f"""
Why am I receiving this?
------------------------
You are receiving this message because you are listed as an owner for an
OpenShift related image - or you recently made a modification to the definition
of such an image in github.

To comply with prodsec requirements, all images in the OpenShift product
should identify their Bugzilla component. To accomplish this, ART
expects to find Bugzilla component information in the default branch of
the image's upstream repository or requires it in ART image metadata.

What should I do?
------------------------
There are two options to supply Bugzilla component information.
1) The OWNERS file in the default branch (e.g. main / master) of {public_upstream_url}
   can be updated to include the bugzilla component information.

2) The component information can be specified directly in the
   ART metadata for the image {distgit}.

Details for either approach can be found here:
https://docs.google.com/document/d/1V_DGuVqbo6CUro0RC86THQWZPrQMwvtDr0YQ0A75QbQ/edit?usp=sharing

Thanks for your help!\n"""

        mail_client.send_mail(
            to=owners,
            subject=email_subject,
            content=explanation_body
        )


def mail_build_failure_owners(failed_builds: dict, doozer_working: str, mail_client: MailService, default_owner: str):
    """
     Send email to owners of failed image builds.


     :param failed_builds: map of records as below (all values strings)

     presto:
         status: -1
         push_status: 0
         distgit: presto
         image: openshift/ose-presto
         owners: sd-operator-metering@redhat.com,czibolsk@redhat.com
         version: v4.0.6
         release: 1
         dir: doozer_working/distgits/containers/presto
         dockerfile: doozer_working/distgits/containers/presto/Dockerfile
         task_id: 20415814
         task_url: https://brewweb.engineering.redhat.com/brew/taskinfo?taskID=20415814
         message: "Exception occurred: ;;; Traceback (most recent call last): [...]"

    :param doozer_working: path to Doozer working directory

    :param mail_client: MailService instance

    :param return_address: replies to the email will go to this

    :param default_owner: if no owner is listed, send build failure email to this
    """

    for failure in failed_builds.values():
        if failure['status'] == '0':
            continue

        container_log = """
--------------------------------------------------------------------------
The following logs are just the container build portion of the OSBS build:
--------------------------------------------------------------------------\n"""
        container_log_file = f'{doozer_working}/brew-logs/{failure["distgit"]}/' \
                             f'noarch-{failure["task_id"]}/container-build-x86_64.log'

        try:
            with open(container_log_file) as f:
                container_log += f.read()

        except:
            container_log = "Unfortunately there were no container build logs; " \
                            "something else about the build failed."
            logger.warning('No container build log for failed %s build\n'
                           '(task url %s)\n'
                           'at path %s',
                           failure['distgit'], failure['task_url'], container_log)

        explanation_body = f"ART's brew/OSBS build of OCP image {failure['image']}:{failure['version']} has failed.\n\n"
        if failure['owners']:
            explanation_body += "This email is addressed to the owner(s) of this image per ART's build configuration."
        else:
            explanation_body += 'There is no owner listed for this build (you may want to add one).'
        explanation_body += '\n\n'
        explanation_body += "Builds may fail for many reasons, some under owner control, some under ART's control, " \
                            "and some in the domain of other groups. This message is only sent when the build fails " \
                            "consistently, so it is unlikely this failure will resolve itself without intervention.\n\n"
        explanation_body += f'The brew build task {failure["task_url"]} failed with error message:\n' \
                            f'{failure["message"]}\n' \
                            f'{container_log}'

        mail_client.send_mail(
            to=['aos-art-automation+failed-ocp-build@redhat.com',
                failure['owners'] if failure['owners'] else default_owner],
            subject=f'Failed OCP build of {failure["image"]}:{failure["version"]}',
            content=explanation_body
        )


async def mirror_to_s3(source: Union[str, Path], dest: str, exclude: Optional[str] = None, include: Optional[str] = None, dry_run=False):
    """
    Copy to AWS S3
    """
    cmd = ["aws", "s3", "sync", "--no-progress", "--exact-timestamps"]
    if exclude is not None:
        cmd.append(f"--exclude={exclude}")
    if include is not None:
        cmd.append(f"--include={include}")
    if dry_run:
        cmd.append("--dryrun")
    cmd.extend(["--", f"{source}", f"{dest}"])
    await exectools.cmd_assert_async(cmd, env=os.environ.copy(), stdout=sys.stderr)


async def mirror_to_google_cloud(source: Union[str, Path], dest: str, dry_run=False):
    """
    Copy to Google Cloud
    """
    # -n - no clobber/overwrite; -v - print url of item; -L - write to log for auto re-processing; -r - recursive
    cmd = ["gsutil", "cp", "-n", "-v", "-r", "--", f"{source}", f"{dest}"]
    if dry_run:
        logger.warning("[DRY RUN] Would have run %s", cmd)
        return
    await exectools.cmd_assert_async(cmd, env=os.environ.copy(), stdout=sys.stderr)


async def get_signing_mode(group: str = None, assembly: str = None, group_config: dict = None) -> str:
    """
    If any arch is GA, use signed mode for everything
    This also includes EOL ones, that might be triggered manually
    Versions that are still in pre-release state will not be signed
    """

    if not group_config:
        assert group, 'Group must be specified in order to load group config'
        assert assembly, 'Assembly must be specified in order to load group config'
        group_config = await load_group_config(group=group, assembly=assembly)

    return 'unsigned' if group_config['software_lifecycle']['phase'] == 'pre-release' else 'signed'


def nightlies_with_pullspecs(nightly_tags: Iterable[str]) -> Dict[str, str]:
    """
    Parse nightly tags and return a dict of arch:nightly_pullspecs
    """
    arch_nightlies = {}
    for nightly in nightly_tags:
        if "s390x" in nightly:
            arch = "s390x"
        elif "ppc64le" in nightly:
            arch = "ppc64le"
        elif "arm64" in nightly:
            arch = "aarch64"
        else:
            arch = "x86_64"
        if ":" not in nightly:
            # prepend pullspec URL to nightly name
            arch_suffix = go_suffix_for_arch(arch)
            nightly = f"registry.ci.openshift.org/ocp{arch_suffix}/release{arch_suffix}:{nightly}"
        arch_nightlies[arch] = nightly
    return arch_nightlies<|MERGE_RESOLUTION|>--- conflicted
+++ resolved
@@ -49,7 +49,6 @@
     return None
 
 
-<<<<<<< HEAD
 def isolate_major_minor_in_group(group_name: str) -> Tuple[int, int]:
     """
     Given a group name, determines whether is contains
@@ -60,7 +59,8 @@
     if not match:
         return None, None
     return int(match[1]), int(match[2])
-=======
+
+  
 def is_greenwave_all_pass_on_advisory(advisory_id: int) -> bool:
     """
     Use /api/v1/external_tests API to check if builds on advisory have failed greenwave_cvp test
@@ -74,7 +74,6 @@
         logger.warning(f"Some greenwave tests on {advisory_id} failed with {result}")
         return False
     return True
->>>>>>> 4ee77f45
 
 
 async def load_group_config(group: str, assembly: str, env=None,
