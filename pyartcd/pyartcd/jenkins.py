--- conflicted
+++ resolved
@@ -172,25 +172,11 @@
     """
 
     init_jenkins()
-<<<<<<< HEAD
     # job/aos-cd-builds/job/build%252Focp4/46902 -> ['aos-cd-builds', 'build%2Focp4', '46902']
     # %25 is the url escape of %, %2F is the url escape fo /, need to convert %252F to %2F
     job_path = build_path.replace('job/', '').replace('%252F', '%2F').split('/')
     build_job = jenkins_client.get_job('/'.join(job_path[:-1]).get_build(int(job_path[-1]))
     return build_job.is_running()  # True / False
-=======
-    jenkins_url = get_jenkins_url()
-    response = requests.get(f'{jenkins_url}/{build_path}/api/json')
-    if response.status_code != 200:
-        logger.info('Could not fetch data for build %s', build_path)
-        raise ValueError
-
-    build_data = response.json()
-    logger.info('Build %s %s in progress',
-                 f'{constants.JENKINS_UI_URL}/{build_path}',
-                 'is' if build_data['inProgress'] else 'is not')
-    return build_data['inProgress']
->>>>>>> a8b41adc
 
 
 @check_env_vars
