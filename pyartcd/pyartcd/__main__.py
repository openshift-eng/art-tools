from typing import Optional, Sequence

from pyartcd.cli import cli
from pyartcd.pipelines import (
    build_microshift, check_bugs, gen_assembly, prepare_release, promote, rebuild, report_rhcos,
    review_cvp, tarball_sources, build_sync, build_rhcos, ocp4_scan, images_health, operator_sdk_sync,
<<<<<<< HEAD
    olm_bundle, ocp4, scan_for_kernel_bugs, tag_rpms, advisory_drop, cleanup_locks, brew_scan_osh, sigstore_sign, update_golang, rebuild_golang_rpms, k_ocp4
=======
    olm_bundle, ocp4, scan_for_kernel_bugs, tag_rpms, advisory_drop, cleanup_locks, brew_scan_osh, sigstore_sign, update_golang, rebuild_golang_rpms, scan_fips
>>>>>>> bdeb1c20
)


def main(args: Optional[Sequence[str]] = None):
    cli()


if __name__ == "__main__":
    main()<|MERGE_RESOLUTION|>--- conflicted
+++ resolved
@@ -4,11 +4,7 @@
 from pyartcd.pipelines import (
     build_microshift, check_bugs, gen_assembly, prepare_release, promote, rebuild, report_rhcos,
     review_cvp, tarball_sources, build_sync, build_rhcos, ocp4_scan, images_health, operator_sdk_sync,
-<<<<<<< HEAD
-    olm_bundle, ocp4, scan_for_kernel_bugs, tag_rpms, advisory_drop, cleanup_locks, brew_scan_osh, sigstore_sign, update_golang, rebuild_golang_rpms, k_ocp4
-=======
-    olm_bundle, ocp4, scan_for_kernel_bugs, tag_rpms, advisory_drop, cleanup_locks, brew_scan_osh, sigstore_sign, update_golang, rebuild_golang_rpms, scan_fips
->>>>>>> bdeb1c20
+    olm_bundle, ocp4, scan_for_kernel_bugs, tag_rpms, advisory_drop, cleanup_locks, brew_scan_osh, sigstore_sign, update_golang, rebuild_golang_rpms, scan_fips, k_ocp4
 )
 
 
