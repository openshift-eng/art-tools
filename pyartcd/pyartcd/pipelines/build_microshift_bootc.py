import asyncio
import copy
import glob
import io
import json
import logging
import os
import shutil
import tempfile
import time
import traceback
<<<<<<< HEAD
from datetime import datetime, timezone
from io import StringIO
=======
from importlib import util
>>>>>>> 8769f71f
from pathlib import Path
from typing import Optional, cast
from urllib.parse import urlparse

import click
import gitlab
import requests
from artcommonlib import exectools
from artcommonlib.arch_util import brew_arch_for_go_arch
from artcommonlib.assembly import AssemblyTypes
<<<<<<< HEAD
from artcommonlib.constants import SHIPMENT_DATA_URL_TEMPLATE
=======
from artcommonlib.config.repo import BrewSource, BrewTag, PlashetRepo, Repo, RepoList
>>>>>>> 8769f71f
from artcommonlib.konflux.konflux_build_record import ArtifactType, Engine, KonfluxBuildOutcome, KonfluxBuildRecord
from artcommonlib.konflux.konflux_db import KonfluxDb
from artcommonlib.model import Model
from artcommonlib.util import (
    convert_remote_git_to_ssh,
    get_ocp_version_from_group,
    new_roundtrip_yaml_handler,
    sync_to_quay,
)
from doozerlib.backend.konflux_client import API_VERSION, KIND_SNAPSHOT
from doozerlib.backend.konflux_image_builder import KonfluxImageBuilder
from doozerlib.constants import ART_PROD_IMAGE_REPO, ART_PROD_PRIV_IMAGE_REPO, KONFLUX_DEFAULT_IMAGE_REPO
from elliottlib.shipment_model import ShipmentConfig, Snapshot, SnapshotSpec
from github import Github, GithubException

from pyartcd import constants, jenkins, oc
from pyartcd.cli import cli, click_coroutine, pass_runtime
<<<<<<< HEAD
from pyartcd.git import GitRepository
from pyartcd.plashets import plashet_config_for_major_minor
=======
from pyartcd.plashets import convert_plashet_config_to_new_style, plashet_config_for_major_minor
>>>>>>> 8769f71f
from pyartcd.runtime import Runtime
from pyartcd.util import (
    default_release_suffix,
    get_assembly_type,
    get_image_if_pinned_directly,
    get_microshift_builds,
    get_release_name_for_assembly,
    isolate_el_version_in_release,
    load_group_config,
    load_releases_config,
)

yaml = new_roundtrip_yaml_handler()


class BuildMicroShiftBootcPipeline:
    """Rebase and build MicroShift for an assembly"""

    def __init__(
        self,
        runtime: Runtime,
        group: str,
        assembly: str,
        force: bool,
        force_plashet_sync: bool,
        prepare_shipment: bool,
        data_path: str,
        slack_client,
        logger: Optional[logging.Logger] = None,
    ):
        self.runtime = runtime
        self.group = group
        self.assembly = assembly
        self.force = force
        self.force_plashet_sync = force_plashet_sync
        self.prepare_shipment = prepare_shipment
        self.slack_client = slack_client
        self._logger = logger or runtime.logger

        # Check if GitHub token is available (unless in dry-run mode)
        if not runtime.dry_run:
            github_token = os.environ.get("GITHUB_TOKEN")
            if not github_token or not github_token.strip():
                raise ValueError("GITHUB_TOKEN environment variable is required to create pull requests")

        self.github_client = Github(os.environ.get("GITHUB_TOKEN"))

        self._working_dir = self.runtime.working_dir.absolute()
        self.releases_config = None
        self.assembly_type = AssemblyTypes.STREAM
        self.group_config = None
        self.konflux_db = None

        # determines OCP version
        self._ocp_version = get_ocp_version_from_group(group)

        # Shipment infrastructure setup
        self.gitlab_url = self.runtime.config.get("gitlab_url", "https://gitlab.cee.redhat.com")
        self.product = 'ocp'  # assume that product is ocp for now
        self._shipment_data_repo_dir = self._working_dir / "shipment-data-push"

        # Setup shipment data repo URLs
        self.shipment_data_repo_pull_url = self.runtime.config.get("shipment_config", {}).get(
            "shipment_data_url"
        ) or SHIPMENT_DATA_URL_TEMPLATE.format(self.product)
        self.shipment_data_repo_push_url = self.runtime.config.get("shipment_config", {}).get(
            "shipment_data_push_url"
        ) or SHIPMENT_DATA_URL_TEMPLATE.format(self.product)

        # Initialize GitRepository for shipment data (will be setup later if needed)
        self.shipment_data_repo = None
        self.gitlab_token = None

        # sets environment variables for Elliott and Doozer
        self._elliott_env_vars = os.environ.copy()
        self._elliott_env_vars["ELLIOTT_WORKING_DIR"] = str(self._working_dir / "elliott-working")
        self._doozer_env_vars = os.environ.copy()
        self._doozer_env_vars["DOOZER_WORKING_DIR"] = str(self._working_dir / "doozer-working")

        if not data_path:
            data_path = (
                self.runtime.config.get("build_config", {}).get("ocp_build_data_url") or constants.OCP_BUILD_DATA_URL
            )
        if data_path:
            self._doozer_env_vars["DOOZER_DATA_PATH"] = data_path
            self._elliott_env_vars["ELLIOTT_DATA_PATH"] = data_path

        # Setup Elliott base command for shipment operations
        group_param = f'--group={group}'
        self._elliott_base_command = [
            'elliott',
            group_param,
            f'--assembly={self.assembly}',
            '--build-system=konflux',
            f'--working-dir={self._working_dir / "elliott-working"}',
            f'--data-path={data_path or constants.OCP_BUILD_DATA_URL}',
        ]

    async def run(self):
        # Make sure our api.ci token is fresh
        await oc.registry_login()
        data_path = self._doozer_env_vars["DOOZER_DATA_PATH"]
        self.releases_config = await load_releases_config(
            group=self.group,
            data_path=data_path,
        )
        self.assembly_type = get_assembly_type(self.releases_config, self.assembly)
        # Load group config
        self.group_config = await load_group_config(
            group=self.group, assembly=self.assembly, doozer_data_path=data_path
        )
        bootc_build = await self._rebase_and_build_bootc()
        if bootc_build:
            self._logger.info("Bootc image build: %s", bootc_build.nvr)
        else:
            raise ValueError(f"Could not find bootc image build for assembly {self.assembly}")

        # Login to Konflux registry
        cmd = [
            'oc',
            'registry',
            'login',
            '--registry',
            'quay.io/redhat-user-workloads',
        ]

        konflux_registry_auth_file = os.getenv("KONFLUX_ART_IMAGES_AUTH_FILE")
        if konflux_registry_auth_file:
            cmd += [f'--registry-config={konflux_registry_auth_file}']
        await exectools.cmd_assert_async(cmd)

        # get image digests from manifest list for all arches
        cmd = [
            "skopeo",
            "inspect",
            f"docker://{bootc_build.image_pullspec}",
            "--raw",
        ]

        if konflux_registry_auth_file:
            cmd += [f'--authfile={konflux_registry_auth_file}']

        _, out, _ = await exectools.cmd_gather_async(cmd)
        manifest_list = json.loads(out)
        digest_by_arch = {m["platform"]["architecture"]: m["digest"] for m in manifest_list["manifests"]}
        self._logger.info("Bootc image digests by arch: %s", json.dumps(digest_by_arch, indent=4))

        if not self.runtime.dry_run:
            if bootc_build.embargoed:
                await sync_to_quay(bootc_build.image_pullspec, ART_PROD_PRIV_IMAGE_REPO)
            else:
                await sync_to_quay(bootc_build.image_pullspec, ART_PROD_IMAGE_REPO)
                # sync per-arch bootc-pullspec.txt to mirror
                await asyncio.gather(
                    *(
                        self.sync_to_mirror(arch, bootc_build.el_target, f"{ART_PROD_IMAGE_REPO}@{digest}")
                        for arch, digest in digest_by_arch.items()
                    ),
                )
        else:
            self._logger.warning(
                "Skipping sync to quay.io/openshift-release-dev/ocp-v4.0-art-dev since in dry-run mode"
            )

        # Pin the image to the assembly if not STREAM
        if self.assembly_type != AssemblyTypes.STREAM:
            # Check if we need to create a PR to pin the build
            pinned_nvr = get_image_if_pinned_directly(self.releases_config, self.assembly, 'microshift-bootc')
            if bootc_build.nvr != pinned_nvr:
                self._logger.info("Creating PR to pin microshift-bootc image: %s", bootc_build.nvr)
                await self._create_or_update_pull_request_for_image(bootc_build.nvr)

            if self.prepare_shipment:
                await self._prepare_shipment(bootc_build)

    async def sync_to_mirror(self, arch, el_target, pullspec):
        arch = brew_arch_for_go_arch(arch)
        release_name = get_release_name_for_assembly(self.group, self.releases_config, self.assembly)
        ocp_dir = "ocp-dev-preview" if self.assembly_type == AssemblyTypes.PREVIEW else "ocp"

        major, minor = self._ocp_version
        # This is where we sync microshift artifacts on mirror. Refer to microshift_sync job
        # The paths should be the same in both of these places
        release_path = f"/pub/openshift-v4/{arch}/microshift/{ocp_dir}/{release_name}/{el_target}"
        latest_path = f"/pub/openshift-v4/{arch}/microshift/{ocp_dir}/latest-{major}.{minor}/{el_target}"
        cloudflare_endpoint_url = os.environ['CLOUDFLARE_ENDPOINT']

        async def _run_for(local_path, s3_path):
            cmd = [
                "aws",
                "s3",
                "sync",
                "--no-progress",
                "--exact-timestamps",
                "--exclude",
                "*",
                "--include",
                "bootc-pullspec.txt",
                "--cache-control",
                "no-cache, no-store, must-revalidate",
                "--metadata-directive",
                "REPLACE",
                str(local_path),
                f"s3://art-srv-enterprise{s3_path}",
            ]
            if self.runtime.dry_run:
                cmd.append("--dryrun")

            await asyncio.gather(
                # Sync to S3
                exectools.cmd_assert_async(cmd),
                # Sync to Cloudflare as well
                exectools.cmd_assert_async(
                    cmd
                    + [
                        "--profile",
                        "cloudflare",
                        "--endpoint-url",
                        cloudflare_endpoint_url,
                    ]
                ),
            )

        with tempfile.TemporaryDirectory(dir=self._working_dir) as local_dir:
            local_path = Path(local_dir, "bootc-pullspec.txt")
            with open(local_path, "w") as f:
                f.write(pullspec)
            self._logger.info(f"write {pullspec} to {local_path}")
            await _run_for(local_dir, release_path)
            await _run_for(local_dir, latest_path)

    async def get_latest_bootc_build(self):
        bootc_image_name = "microshift-bootc"

        if not self.konflux_db:
            self.konflux_db = KonfluxDb()
            self.konflux_db.bind(KonfluxBuildRecord)
            self._logger.info('Konflux DB initialized')

        build = await self.konflux_db.get_latest_build(
            name=bootc_image_name,
            group=self.group,
            assembly=self.assembly,
            outcome=KonfluxBuildOutcome.SUCCESS,
            engine=Engine.KONFLUX,
            artifact_type=ArtifactType.IMAGE,
            el_target='el9',
        )
        return cast(Optional[KonfluxBuildRecord], build)

    async def _build_plashet_for_bootc(self):
        microshift_plashet_name = "rhel-9-server-microshift-rpms"
        major, minor = self._ocp_version
        # Get plashet repo configs
        assert self.group_config is not None, "Group config is not loaded; pyartcd bug?"
        if "all_repos" in self.group_config:
            # This is new-style repo config.
            # i.e. Plashet configs are defined in separate files in ocp-build-data
            # and each repo has its own config file.
            # Those repo definitions are stored in the "all_repos" key of the group config.
            self._logger.info("Using new-style plashet configs from build data")
            all_repos = self.group_config['all_repos']
            plashet_config = next(
                (
                    repo
                    for repo in RepoList.model_validate(all_repos).root
                    if not repo.disabled and repo.type == 'plashet' and repo.name == microshift_plashet_name
                ),
                None,
            )
            if not plashet_config:
                raise ValueError(f"Could not find plashet config for {microshift_plashet_name} in build data")
        else:
            old_style_config = plashet_config_for_major_minor(major, minor)[microshift_plashet_name]
            if not old_style_config:
                raise ValueError(f"Could not find plashet config for {microshift_plashet_name} for OCP {major}.{minor}")
            self._logger.warning("Using old-style plashet config. This is deprecated and will be removed in future.")
            plashet_config = convert_plashet_config_to_new_style({microshift_plashet_name: old_style_config})[0]

        async def _rebuild_needed():
            ocp_artifacts_url = next(r["url"] for r in constants.PLASHET_REMOTES if r["host"] == "ocp-artifacts")
            # check if we need to build plashet, skip if not
            # Example https://ocp-artifacts.hosts.prod.psi.rdu2.redhat.com/pub/RHOCP/plashets/4.18/microshift/microshift-el9/latest/plashet.yml
            assert plashet_config.type == "plashet" and plashet_config.plashet is not None
            slug = plashet_config.plashet.slug or microshift_plashet_name
            plashet_path = f"{major}.{minor}/{self.assembly}/{slug}"
            url = f"{ocp_artifacts_url}/{plashet_path}/latest/plashet.yml"
            self._logger.info(f"Inspecting plashet if it has the right microshift rpm: {url}")
            plashet_yaml = None
            try:
                res = requests.get(url)
                res.raise_for_status()
                plashet_yaml = yaml.load(res.content)
            except Exception as ex:
                self._logger.info(f"Could not find plashet sync details at {url}: {ex}")

            if not plashet_yaml:
                self._logger.info(f"Could not find plashet sync details at {url}. Plashet build is needed.")
                return True
            else:
                actual_nvr = next(
                    (p["nvr"] for p in plashet_yaml["assemble"]["packages"] if p["package_name"] == "microshift"), None
                )
                if not actual_nvr:
                    raise ValueError(
                        f"Expected to find microshift package in plashet.yml at"
                        f" {url}, but could not find it. Use --force to rebuild plashet."
                    )

                microshift_nvrs = await get_microshift_builds(self.group, self.assembly, env=self._elliott_env_vars)
                expected_microshift_nvr = next(
                    (n for n in microshift_nvrs if isolate_el_version_in_release(n) == 9), None
                )
                if not expected_microshift_nvr:
                    message = f"Could not find el9 microshift nvr for assembly {self.assembly}. Please investigate"
                    self._logger.info(message)
                    raise ValueError(message)
                if actual_nvr != expected_microshift_nvr:
                    self._logger.info(
                        f"Found nvr {actual_nvr} in plashet.yml is different from expected {expected_microshift_nvr}. Plashet build is needed."
                    )
                    return True
                self._logger.info(f"Plashet has the expected microshift nvr {expected_microshift_nvr}")
                return False

        rebuild_needed = self.force_plashet_sync or await _rebuild_needed()
        if not rebuild_needed:
            self._logger.info("Skipping plashet sync for %s", microshift_plashet_name)
            return

        jenkins.start_build_plashets(
            group=self.group,
            release=default_release_suffix(),
            assembly=self.assembly,
            repos=[microshift_plashet_name],
            data_path=self._doozer_env_vars["DOOZER_DATA_PATH"],
            dry_run=self.runtime.dry_run,
            block_until_complete=True,
        )

    async def _rebase_and_build_bootc(self):
        bootc_image_name = "microshift-bootc"
        major, minor = self._ocp_version
        # do not run for version < 4.18
        if major < 4 or (major == 4 and minor < 18):
            self._logger.info("Skipping bootc image build for version < 4.18")
            return

        # Check if an image is already pinned and don't rebuild unless forced
        if not self.force and self.assembly_type != AssemblyTypes.STREAM:
            pinned_nvr = get_image_if_pinned_directly(self.releases_config, self.assembly, bootc_image_name)
            if pinned_nvr:
                message = f"For assembly {self.assembly} microshift-bootc image is already pinned: {pinned_nvr}. Use FORCE to rebuild."
                self._logger.info(message)
                await self.slack_client.say_in_thread(message)

                # Fetch the actual build record from Konflux DB using the pinned NVR
                if not self.konflux_db:
                    self.konflux_db = KonfluxDb()
                    self.konflux_db.bind(KonfluxBuildRecord)
                    self._logger.info('Konflux DB initialized for pinned build lookup')

                build = await self.konflux_db.get_build_record_by_nvr(pinned_nvr, strict=True)
                self._logger.info("Found existing build record for pinned NVR: %s", pinned_nvr)
                return build

        # check if an image build already exists in Konflux DB
        if not self.force:
            build = await self.get_latest_bootc_build()
            if build:
                self._logger.info(
                    "Bootc image build exists for assembly: %s. Will use that. To force a rebuild use --force",
                    build.nvr,
                )
                return build
            else:
                self._logger.info("Bootc image build does not exist for assembly. Will proceed to build")
        else:
            self._logger.info("Force flag is set. Forcing bootc image build")

        kubeconfig = os.environ.get('KONFLUX_SA_KUBECONFIG')
        if not kubeconfig:
            raise ValueError(
                f"KONFLUX_SA_KUBECONFIG environment variable is required to build {bootc_image_name} image"
            )

        await self._build_plashet_for_bootc()

        # Rebase and build bootc image
        version = f"v{major}.{minor}.0"
        release = default_release_suffix()
        rebase_cmd = [
            "doozer",
            "--group",
            self.group,
            "--assembly",
            self.assembly,
            "--latest-parent-version",
            "-i",
            bootc_image_name,
            # regardless of assembly cutoff time lock to HEAD in release branch
            # also not passing this breaks the command since we try to use brew to find the appropriate commit
            "--lock-upstream",
            bootc_image_name,
            "HEAD",
            "beta:images:konflux:rebase",
            "--version",
            version,
            "--release",
            release,
            "--message",
            f"Updating Dockerfile version and release {version}-{release}",
        ]
        if not self.runtime.dry_run:
            rebase_cmd.append("--push")
        await exectools.cmd_assert_async(rebase_cmd, env=self._doozer_env_vars)

        build_cmd = [
            "doozer",
            "--group",
            self.group,
            "--assembly",
            self.assembly,
            "--latest-parent-version",
            "-i",
            bootc_image_name,
            # regardless of assembly cutoff time lock to HEAD in release branch
            # also not passing this breaks the command since we try to use brew to find the appropriate commit
            "--lock-upstream",
            bootc_image_name,
            "HEAD",
            "beta:images:konflux:build",
            "--image-repo",
            KONFLUX_DEFAULT_IMAGE_REPO,
            "--konflux-kubeconfig",
            kubeconfig,
            "--konflux-namespace",
            "ocp-art-tenant",
        ]
        if self.runtime.dry_run:
            build_cmd.append("--dry-run")
        await exectools.cmd_assert_async(build_cmd, env=self._doozer_env_vars)

        # sleep a little bit to account for time drift between systems
        await asyncio.sleep(10)

        # now that build is complete, fetch it
        return await self.get_latest_bootc_build()

    def extract_git_repo(self, data_path: str):
        """
        extract git repo name from data path
        https://github.com/openshift-eng/ocp-build-data --> openshift-eng, ocp-build-data
        """
        data_path = data_path.rstrip(".git")
        parts = data_path.rstrip("/").split("/")
        if len(parts) < 2:
            raise ValueError(f"Invalid git repo URL: {data_path}")
        return parts[-2], parts[-1]

    def _pin_image_nvr(self, nvr: str, releases_config) -> dict:
        """Update releases.yml to pin the specified image NVR.
        Example:
            releases:
                4.18.1:
                    assembly:
                        members:
                            images:
                            - distgit_key: microshift-bootc
                              metadata:
                                is:
                                  nvr: microshift-bootc-4.18.1-202311300751.p0.g7ebffc3.assembly.4.18.1.el9
        """
        dg_key = "microshift-bootc"
        image_pin = {
            "distgit_key": dg_key,
            "metadata": {
                "is": {"nvr": nvr},
            },
            "why": "Pin microshift-bootc image to assembly",
        }

        images_entry = (
            releases_config["releases"][self.assembly]
            .setdefault("assembly", {})
            .setdefault("members", {})
            .setdefault("images", [])
        )

        # Check if microshift-bootc entry already exists
        microshift_bootc_entry = next(filter(lambda img: img.get("distgit_key") == dg_key, images_entry), None)
        if microshift_bootc_entry is None:
            images_entry.append(image_pin)
            return image_pin
        else:
            # Update existing entry
            microshift_bootc_entry["metadata"]["is"] = image_pin["metadata"]["is"]
            return microshift_bootc_entry

    async def _create_or_update_pull_request_for_image(self, nvr: str):
        branch = f"auto-pin-microshift-bootc-{self.group}-{self.assembly}"
        title = f"Pin microshift-bootc image for {self.group} {self.assembly}"
        body = f"Created by job run {jenkins.get_build_url()}"
        if self.runtime.dry_run:
            self._logger.warning(
                "[DRY RUN] Would have created pull-request with head '%s', title '%s', body '%s'",
                branch,
                title,
                body,
            )
            return "https://github.example.com/foo/bar/pull/1234"

        user, repo = self.extract_git_repo(self._doozer_env_vars["DOOZER_DATA_PATH"])
        upstream_repo = self.github_client.get_repo(f"{user}/{repo}")
        release_file_content = yaml.load(upstream_repo.get_contents("releases.yml", ref=self.group).decoded_content)
        source_file_content = copy.deepcopy(release_file_content)
        self._pin_image_nvr(nvr, release_file_content)

        if source_file_content == release_file_content:
            self._logger.warning("PR is not created: upstream already updated, nothing to change.")
            return "Nothing to change"

        # Delete existing branch if it exists
        for b in upstream_repo.get_branches():
            if b.name == branch:
                upstream_repo.get_git_ref(f"heads/{branch}").delete()

        # Create new branch
        upstream_repo.create_git_ref(f"refs/heads/{branch}", upstream_repo.get_branch(self.group).commit.sha)

        # Update releases.yml
        output = io.BytesIO()
        yaml.dump(release_file_content, output)
        output.seek(0)
        fork_file = upstream_repo.get_contents("releases.yml", ref=branch)
        upstream_repo.update_file("releases.yml", body, output.read(), fork_file.sha, branch=branch)

        # Create PR
        pr = upstream_repo.create_pull(title=title, body=body, base=self.group, head=branch)
        self._logger.info("Created PR to pin microshift-bootc image: %s", pr.html_url)
        await self.slack_client.say_in_thread(f"PR created to pin microshift-bootc image: {pr.html_url}")

        # Wait for CI tests to pass, then merge
        await self._wait_for_pr_merge(pr)
        return pr.html_url

    async def _wait_for_pr_merge(self, pr):
        """Wait for a PR to pass CI tests and then merge it, with timeout."""
        timeout = 30 * 60  # 30 minutes
        start_time = time.time()
        check_interval = 30  # Check every 30 seconds

        self._logger.info("Waiting for PR CI tests to pass before merging: %s", pr.html_url)
        await self.slack_client.say_in_thread(f"Waiting for CI tests to pass for PR: {pr.html_url}")

        while True:
            if (time.time() - start_time) > timeout:
                error_msg = f"Timeout waiting for PR CI tests to pass (30 minutes): {pr.html_url}"
                self._logger.error(error_msg)
                await self.slack_client.say_in_thread(f"❌ {error_msg}")
                raise TimeoutError(error_msg)

            # Refresh PR to get latest status
            pr = self.github_client.get_repo(
                f"{self.extract_git_repo(self._doozer_env_vars['DOOZER_DATA_PATH'])[0]}/{self.extract_git_repo(self._doozer_env_vars['DOOZER_DATA_PATH'])[1]}"
            ).get_pull(pr.number)

            # Check if PR was closed/merged by someone else
            if pr.state == "closed":
                if pr.merged:
                    self._logger.info("PR was already merged: %s", pr.html_url)
                    await self.slack_client.say_in_thread(f"✅ PR was merged: {pr.html_url}")
                    return
                else:
                    error_msg = f"PR was closed without merging: {pr.html_url}"
                    self._logger.error(error_msg)
                    await self.slack_client.say_in_thread(f"❌ {error_msg}")
                    raise RuntimeError(error_msg)

            # Try to merge - let GitHub tell us if CI is ready
            try:
                merge_result = pr.merge()
                if merge_result.merged:
                    self._logger.info("PR successfully merged: %s", pr.html_url)
                    await self.slack_client.say_in_thread(f"✅ PR merged successfully: {pr.html_url}")
                    return
                else:
                    self._logger.info("PR merge not ready: %s", merge_result.message)
            except GithubException as e:
                if e.status == 405 and "Required status check" in str(e):
                    self._logger.info("CI checks still running, waiting...")
                elif e.status == 405 and "Pull Request is not mergeable" in str(e):
                    self._logger.info("PR not mergeable yet (conflicts or checks), waiting...")
                else:
                    # Other errors should be reported but we continue waiting
                    self._logger.warning("Merge attempt failed: %s", e)
                    await self.slack_client.say_in_thread(f"⚠️ Merge attempt failed: {e}")

            await asyncio.sleep(check_interval)

    async def _prepare_shipment(self, bootc_build):
        """Prepare shipment for microshift-bootc"""
        await self.slack_client.say_in_thread(f"Start preparing shipment for assembly {self.assembly}..")

        # Step 1: Check environment variables and setup
        await self._setup_shipment_environment()

        # Step 2: Setup shipment data repository first
        await self._setup_shipment_data_repo()

        # Step 3: Check for existing shipment branch and try to load existing config
        source_branch = f"prepare-microshift-bootc-shipment-{self.assembly}"
        shipment_config = await self._load_or_init_shipment_config(source_branch)

        # Step 4: Use the provided bootc build
        self._logger.info("Using bootc build: %s", bootc_build.nvr)

        # Step 5: Create snapshot from bootc build
        snapshot = await self._create_snapshot(bootc_build.nvr)
        shipment_config.shipment.snapshot = snapshot

        # Step 6: Create shipment MR
        shipment_mr_url = await self._create_shipment_mr(shipment_config)

        await self.slack_client.say_in_thread(f"Shipment MR created: {shipment_mr_url}")
        await self.slack_client.say_in_thread("Completed preparing microshift-bootc shipment.")

    async def _setup_shipment_environment(self):
        """Setup environment variables and tokens required for shipment operations"""
        # Check for GitLab token
        self.gitlab_token = os.getenv("GITLAB_TOKEN")
        if not self.gitlab_token and not self.runtime.dry_run:
            raise ValueError("GITLAB_TOKEN environment variable is required to create shipment MR")

        self._logger.info("Shipment environment setup completed")

    async def _load_or_init_shipment_config(self, source_branch: str) -> ShipmentConfig:
        """Load existing shipment config from branch or initialize new one"""
        # Check if branch already exists upstream
        branch_exists = await self.shipment_data_repo.does_branch_exist_on_remote(source_branch, remote="origin")

        if branch_exists:
            self._logger.info('Branch %s exists, checking for existing shipment config...', source_branch)
            await self.shipment_data_repo.fetch_switch_branch(source_branch, remote="origin")

            # Try to find existing shipment YAML file
            shipment_config = await self._load_existing_shipment_config()
            if shipment_config:
                self._logger.info("Found existing shipment configuration, reusing it")
                return shipment_config
            else:
                self._logger.info("No existing shipment configuration found in branch, will initialize new one")
        else:
            self._logger.info('Branch %s does not exist, will create new branch and shipment config', source_branch)

        # Initialize new shipment configuration if not found
        return await self._init_shipment_config()

    async def _load_existing_shipment_config(self) -> Optional[ShipmentConfig]:
        """Try to load existing shipment config from current branch"""
        try:
            # Look for shipment files in the expected directory structure
            # Pattern: shipment/{product}/{group}/{application}/prod/{assembly}.microshift-bootc.*.yaml
            application = KonfluxImageBuilder.get_application_name(self.group)
            env = 'prod'

            shipment_dir = (
                self.shipment_data_repo._directory / "shipment" / self.product / self.group / application / env
            )

            if not shipment_dir.exists():
                self._logger.info("Shipment directory does not exist: %s", shipment_dir)
                return None

            # Look for files matching the pattern: {assembly}.microshift-bootc.*.yaml
            pattern = f"{self.assembly}.microshift-bootc.*.yaml"
            matching_files = glob.glob(str(shipment_dir / pattern))

            if not matching_files:
                self._logger.info("No existing shipment files found matching pattern: %s", pattern)
                return None

            # Use the most recent file (by filename, which includes timestamp)
            latest_file = max(matching_files)
            self._logger.info("Loading existing shipment config from: %s", latest_file)

            with open(latest_file, 'r') as f:
                shipment_data = yaml.load(f.read())

            # Convert to ShipmentConfig object
            shipment_config = ShipmentConfig(**shipment_data)
            return shipment_config

        except Exception as e:
            self._logger.warning("Failed to load existing shipment config: %s", e)
            return None

    async def _init_shipment_config(self) -> ShipmentConfig:
        """Initialize shipment configuration using elliott shipment init"""
        self._logger.info("Initializing shipment configuration for microshift-bootc...")

        create_cmd = self._elliott_base_command + [
            f'--shipment-path={self.shipment_data_repo_pull_url}',
            "shipment",
            "init",
            "microshift-bootc",  # Using microshift-bootc as the shipment kind
        ]

        stdout = await self._execute_command_with_logging(create_cmd)
        # Convert CommentedMap to regular Python objects before creating Pydantic model
        out = Model(yaml.load(stdout)).primitive()
        shipment = ShipmentConfig(**out)

        self._logger.info("Shipment configuration initialized")
        return shipment

    async def _create_snapshot(self, nvr: str) -> Optional[Snapshot]:
        """Create snapshot from build NVR using elliott snapshot new"""
        if not nvr:
            return None

        self._logger.info("Creating snapshot from build: %s", nvr)

        # Call elliott snapshot new with NVR directly
        # explicitly include microshift-bootc as it is mode:disabled
        snapshot_cmd = self._elliott_base_command + [
            "-i",
            "microshift-bootc",
            "snapshot",
            "new",
            nvr,
        ]

        konflux_art_images_auth_file = os.getenv("KONFLUX_ART_IMAGES_AUTH_FILE")
        if konflux_art_images_auth_file:
            snapshot_cmd.append(f"--pull-secret={konflux_art_images_auth_file}")

        stdout = await self._execute_command_with_logging(snapshot_cmd)

        # parse the output of the snapshot new command, it should be valid yaml
        new_snapshot_obj = yaml.load(stdout)
        # make some assertions that this is a valid snapshot object
        if new_snapshot_obj.get("apiVersion") != API_VERSION or new_snapshot_obj.get("kind") != KIND_SNAPSHOT:
            raise ValueError(f"Snapshot object is not valid: {stdout}")

        self._logger.info("Snapshot created successfully")
        return Snapshot(spec=SnapshotSpec(**new_snapshot_obj.get("spec")), nvrs=[nvr])

    async def _setup_shipment_data_repo(self):
        """Setup and clone shipment-data repository"""
        self._logger.info("Setting up shipment data repository...")

        # Clean up existing directory if it exists
        if self._shipment_data_repo_dir.exists():
            shutil.rmtree(self._shipment_data_repo_dir, ignore_errors=True)

        # Initialize GitRepository for shipment data
        self.shipment_data_repo = GitRepository(self._shipment_data_repo_dir, self.runtime.dry_run)

        # Setup shipment-data repo which should reside in GitLab
        # pushing is done via basic auth
        await self.shipment_data_repo.setup(
            remote_url=self._basic_auth_url(self.shipment_data_repo_push_url, self.gitlab_token),
            upstream_remote_url=self.shipment_data_repo_pull_url,
        )
        await self.shipment_data_repo.fetch_switch_branch("main")

        self._logger.info("Shipment data repository setup completed")

    async def _create_shipment_mr(self, shipment_config: ShipmentConfig) -> str:
        """Create or update shipment MR with the given shipment config"""
        self._logger.info("Creating or updating shipment MR...")

        # Branch handling is now done in _load_or_init_shipment_config
        source_branch = f"prepare-microshift-bootc-shipment-{self.assembly}"
        target_branch = "main"
        timestamp = datetime.now(timezone.utc).strftime('%Y%m%d%H%M%S')

        # Check if branch exists and switch to it, or create it
        branch_exists = await self.shipment_data_repo.does_branch_exist_on_remote(source_branch, remote="origin")
        if branch_exists:
            await self.shipment_data_repo.fetch_switch_branch(source_branch, remote="origin")
        else:
            await self.shipment_data_repo.create_branch(source_branch)

        # Update shipment data repo with shipment config
        release_name = get_release_name_for_assembly(self.group, self.releases_config, self.assembly)
        commit_message = f"Add microshift-bootc shipment configuration for {release_name}"
        updated = await self._update_shipment_data(shipment_config, timestamp, commit_message, source_branch)
        if not updated:
            self._logger.info("No changes in shipment data. MR will not be created or updated.")
            return "No changes to commit"

        def _get_project(url):
            parsed_url = urlparse(url)
            project_path = parsed_url.path.strip('/').removesuffix('.git')
            return self._get_gitlab().projects.get(project_path)

        source_project = _get_project(self.shipment_data_repo_push_url)
        target_project = _get_project(self.shipment_data_repo_pull_url)

        mr_title = f"Draft: Microshift-bootc shipment for {release_name}"
        job_url = os.getenv('BUILD_URL', 'N/A')
        mr_description = f"Created by job: {job_url}\n\n{commit_message}"

        if self.runtime.dry_run:
            action = "updated" if branch_exists else "created"
            self._logger.info("[DRY-RUN] Would have %s MR with title: %s", action, mr_title)
            mr_url = f"{self.gitlab_url}/placeholder/placeholder/-/merge_requests/placeholder"
        else:
            # Check if MR already exists for this branch
            existing_mrs = source_project.mergerequests.list(
                source_branch=source_branch, target_branch=target_branch, state='opened'
            )

            if existing_mrs:
                # Update existing MR
                mr = existing_mrs[0]
                mr.description = f"{mr.description}\n\nUpdated by job: {job_url}"
                mr.save()
                mr_url = mr.web_url
                self._logger.info("Updated existing Draft Merge Request: %s", mr_url)
            else:
                # Create new MR
                mr = source_project.mergerequests.create(
                    {
                        'source_branch': source_branch,
                        'target_project_id': target_project.id,
                        'target_branch': target_branch,
                        'title': mr_title,
                        'description': mr_description,
                        'remove_source_branch': True,
                    }
                )
                mr_url = mr.web_url
                self._logger.info("Created Draft Merge Request: %s", mr_url)

        return mr_url

    async def _update_shipment_data(
        self, shipment_config: ShipmentConfig, timestamp: str, commit_message: str, branch: str
    ) -> bool:
        """Update shipment data repo with the given shipment config file"""
        filename = f"{self.assembly}.microshift-bootc.{timestamp}.yaml"
        product = shipment_config.shipment.metadata.product
        group = shipment_config.shipment.metadata.group
        application = shipment_config.shipment.metadata.application
        env = "prod"  # Default to prod for microshift-bootc shipments

        relative_target_dir = Path("shipment") / product / group / application / env
        target_dir = self.shipment_data_repo._directory / relative_target_dir
        target_dir.mkdir(parents=True, exist_ok=True)
        filepath = relative_target_dir / filename

        self._logger.info("Updating shipment file: %s", filename)
        shipment_dump = shipment_config.model_dump(exclude_unset=True, exclude_none=True)
        out = StringIO()
        yaml.dump(shipment_dump, out)
        await self.shipment_data_repo.write_file(filepath, out.getvalue())

        await self.shipment_data_repo.add_all()
        await self.shipment_data_repo.log_diff()

        job_url = os.getenv('BUILD_URL')
        if job_url and job_url not in commit_message:
            commit_message += f"\n{job_url}"

        return await self.shipment_data_repo.commit_push(commit_message, safe=True)

    def _get_gitlab(self):
        """Get GitLab client instance"""
        if not hasattr(self, '_gitlab_client'):
            self._gitlab_client = gitlab.Gitlab(self.gitlab_url, private_token=self.gitlab_token)
            self._gitlab_client.auth()
        return self._gitlab_client

    @staticmethod
    def _basic_auth_url(url: str, token: str) -> str:
        """Convert URL to basic auth format with token"""
        parsed_url = urlparse(url)
        scheme = parsed_url.scheme
        rest_of_the_url = url[len(scheme + "://") :]
        # the assumption here is that username can be anything
        # so we use oauth2 as a placeholder username
        # and the token as the password
        return f'https://oauth2:{token}@{rest_of_the_url}'

    async def _execute_command_with_logging(self, cmd: list[str]) -> str:
        """Execute a command asynchronously and log its output"""
        _, stdout, _ = await exectools.cmd_gather_async(cmd, stderr=None)
        if stdout:
            self._logger.info("Command stdout:\n %s", stdout)
        return stdout


@cli.command("build-microshift-bootc")
@click.option(
    "--data-path",
    metavar='BUILD_DATA',
    default=None,
    help=f"Git repo or directory containing groups metadata e.g. {constants.OCP_BUILD_DATA_URL}",
)
@click.option(
    "-g",
    "--group",
    metavar='NAME',
    required=True,
    help="The group of components on which to operate. e.g. openshift-4.9",
)
@click.option(
    "--assembly",
    metavar="ASSEMBLY_NAME",
    required=True,
    help="The name of an assembly to rebase & build for. e.g. 4.9.1",
)
@click.option("--force", is_flag=True, help="Rebuild even if a build already exists")
@click.option("--force-plashet-sync", is_flag=True, help="Force plashet sync even if it is not needed")
@click.option(
    "--prepare-shipment",
    is_flag=True,
    help="(For named assemblies) Prepare shipment with found microshift-bootc build",
)
@pass_runtime
@click_coroutine
async def build_microshift_bootc(
    runtime: Runtime,
    data_path: str,
    group: str,
    assembly: str,
    force: bool,
    force_plashet_sync: bool,
    prepare_shipment: bool,
):
    # slack client is dry-run aware and will not send messages if dry-run is enabled
    slack_client = runtime.new_slack_client()
    slack_client.bind_channel(group)
    try:
        pipeline = BuildMicroShiftBootcPipeline(
            runtime=runtime,
            group=group,
            assembly=assembly,
            force=force,
            force_plashet_sync=force_plashet_sync,
            prepare_shipment=prepare_shipment,
            data_path=data_path,
            slack_client=slack_client,
        )
        await pipeline.run()
    except Exception as err:
        slack_message = f"build-microshift-bootc pipeline encountered error: {err}"
        error_message = slack_message + f"\n {traceback.format_exc()}"
        runtime.logger.error(error_message)
        await slack_client.say_in_thread(slack_message)
        raise<|MERGE_RESOLUTION|>--- conflicted
+++ resolved
@@ -9,12 +9,9 @@
 import tempfile
 import time
 import traceback
-<<<<<<< HEAD
 from datetime import datetime, timezone
 from io import StringIO
-=======
 from importlib import util
->>>>>>> 8769f71f
 from pathlib import Path
 from typing import Optional, cast
 from urllib.parse import urlparse
@@ -25,11 +22,8 @@
 from artcommonlib import exectools
 from artcommonlib.arch_util import brew_arch_for_go_arch
 from artcommonlib.assembly import AssemblyTypes
-<<<<<<< HEAD
 from artcommonlib.constants import SHIPMENT_DATA_URL_TEMPLATE
-=======
 from artcommonlib.config.repo import BrewSource, BrewTag, PlashetRepo, Repo, RepoList
->>>>>>> 8769f71f
 from artcommonlib.konflux.konflux_build_record import ArtifactType, Engine, KonfluxBuildOutcome, KonfluxBuildRecord
 from artcommonlib.konflux.konflux_db import KonfluxDb
 from artcommonlib.model import Model
@@ -47,12 +41,9 @@
 
 from pyartcd import constants, jenkins, oc
 from pyartcd.cli import cli, click_coroutine, pass_runtime
-<<<<<<< HEAD
 from pyartcd.git import GitRepository
 from pyartcd.plashets import plashet_config_for_major_minor
-=======
 from pyartcd.plashets import convert_plashet_config_to_new_style, plashet_config_for_major_minor
->>>>>>> 8769f71f
 from pyartcd.runtime import Runtime
 from pyartcd.util import (
     default_release_suffix,
