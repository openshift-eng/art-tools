import json
import os.path
import shutil

import click
import yaml
from artcommonlib import exectools, redis
from artcommonlib.constants import KONFLUX_IMAGESTREAM_OVERRIDE_VERSIONS

from pyartcd import constants, jenkins, locks, oc, util
from pyartcd import record as record_util
from pyartcd.cli import cli, click_coroutine, pass_runtime
from pyartcd.locks import Lock
from pyartcd.runtime import Runtime
from pyartcd.util import mass_rebuild_score


class BuildPlan:
    def __init__(self):
        self.active_image_count = 1  # number of images active in this version
        self.dry_run = False  # report build plan without performing it
        self.build_rpms = False  # should we build rpms
        self.rpms_included = []  # include list for rpms to build
        self.rpms_excluded = []  # exclude list for rpms to build
        self.build_images = False  # should we build images
        self.images_included = []  # include list for images to build
        self.images_excluded = []  # exclude list for images to build

    def __str__(self):
        return json.dumps(self.__dict__, indent=4)


class Ocp4Pipeline:
    def __init__(
        self,
        runtime: Runtime,
        version: str,
        assembly: str,
        data_path: str,
        data_gitref: str,
        build_rpms: str,
        rpm_list: str,
        build_images: str,
        image_list: str,
        skip_plashets: bool,
        mail_list_failure: str,
        comment_on_pr: bool,
        lock_identifier: str = None,
    ):
        self.runtime = runtime
        self.assembly = assembly
        self.build_rpms = build_rpms
        self.rpm_list = rpm_list
        self.build_images = build_images
        self.image_list = image_list
        self.skip_plashets = skip_plashets
        self.mail_list_failure = mail_list_failure

        self.build_plan = BuildPlan()
        self.mass_rebuild = False

        self.version = version
        self.release = util.default_release_suffix()

        self.all_image_build_failed = False
        self.comment_on_pr = comment_on_pr

        self.data_path = data_path
        self.data_gitref = data_gitref
        self.success_nvrs = []

        # If BUILD_URL env var is not set, the lock identifier will be None, and we'll get an auto-generated value
        self.lock_identifier = lock_identifier

        group_param = f'--group=openshift-{version}'
        if data_gitref:
            group_param += f'@{data_gitref}'

        self._doozer_base_command = [
            'doozer',
            f'--assembly={assembly}',
            f'--working-dir={self.runtime.doozer_working}',
            f'--data-path={data_path}',
            group_param,
        ]
        self._slack_client = runtime.new_slack_client()
        self._mail_client = self.runtime.new_mail_client()

    async def _check_assembly(self):
        """
        If assembly != 'stream' and assemblies not enabled for <version>, raise an error
        """

        shutil.rmtree(self.runtime.doozer_working, ignore_errors=True)
        cmd = self._doozer_base_command.copy()
        cmd.extend(['config:read-group', '--default=False', 'assemblies.enabled'])
        _, out, err = await exectools.cmd_gather_async(cmd)
        assemblies_enabled = out.strip() == 'True'
        self.runtime.logger.info('Assemblies %s enabled for %s', 'NOT' if not assemblies_enabled else '', self.version)

        if self.assembly != 'stream' and not assemblies_enabled:
            raise RuntimeError(
                f"ASSEMBLY cannot be set to '{self.assembly}' because assemblies are not enabled in ocp-build-data."
            )

        if self.assembly.lower() == "test":
            jenkins.update_title(" [TEST]")

    async def _initialize_build_plan(self):
        """
        Initialize the "build_plan" data structure based on job parameters
        """

        # build_plan.active_image_count
        shutil.rmtree(self.runtime.doozer_working, ignore_errors=True)
        cmd = self._doozer_base_command.copy()
        cmd.append('images:list')
        _, out, _ = await exectools.cmd_gather_async(cmd)  # Last line looks like this: "219 images"
        self.build_plan.active_image_count = int(out.splitlines()[-1].split(' ')[0].strip())

        # build_plan.dry_run
        self.build_plan.dry_run = self.runtime.dry_run

        # build_plan.build_rpms, build_plan.rpms_included, build_plan.rpms_excluded
        self.build_plan.build_rpms = True

        if self.build_rpms.lower() == 'none':
            self.build_plan.build_rpms = False

        elif self.build_rpms.lower() == 'all':
            assert not self.rpm_list, (
                'Aborting because a list of RPMs was specified; you probably want to specify only/except.'
            )

        elif self.build_rpms.lower() == 'only':
            assert self.rpm_list, 'A list of RPMs must be specified when "only" is selected'
            self.build_plan.rpms_included = [rpm.strip() for rpm in self.rpm_list.split(',')]

        elif self.build_rpms.lower() == 'except':
            assert self.rpm_list, 'A list of RPMs must be specified when "except" is selected'
            self.build_plan.rpms_excluded = [rpm.strip() for rpm in self.rpm_list.split(',')]

        # build_plan.build_images, build_plan.images_included, build_plan.images_excluded
        self.build_plan.build_images = True

        if self.build_images.lower() == 'none':
            self.build_plan.build_images = False

        elif self.build_images.lower() == 'all':
            assert not self.image_list, (
                'Aborting because a list of RPMs was specified; you probably want to specify only/except.'
            )

        elif self.build_images.lower() == 'only':
            assert self.image_list, 'A list of images must be specified when "only" is selected'
            self.build_plan.images_included = [image.strip() for image in self.image_list.split(',')]

        elif self.build_images.lower() == 'except':
            assert self.image_list, 'A list of images must be specified when "except" is selected'
            self.build_plan.images_excluded = [image.strip() for image in self.image_list.split(',')]

        self.check_mass_rebuild()

        self.runtime.logger.info('Initial build plan:\n%s', self.build_plan)

    def check_mass_rebuild(self):
        # Account for mass rebuilds:
        # If build plan includes more than half or excludes less than half or rebuilds everything, it's a mass rebuild
        include_count = len(self.build_plan.images_included)
        exclude_count = len(self.build_plan.images_excluded)
        self.mass_rebuild = (
            (include_count and self.build_plan.active_image_count < include_count * 2)
            or (exclude_count and self.build_plan.active_image_count > exclude_count * 2)
            or (not include_count and not exclude_count)
        )

    async def _is_build_permitted(self):
        # For assembly != 'stream' always permit ocp4 builds
        if self.assembly != 'stream':
            self.runtime.logger.info('Permitting build for assembly %s', self.assembly)
            return True

        # For assembly = 'stream', we need to check automation freeze state
        return await util.is_build_permitted(
            version=self.version,
            data_path=self.data_path,
            doozer_working=self.runtime.doozer_working,
            doozer_data_gitref=self.data_gitref,
        )

    async def _initialize(self):
        self.runtime.logger.info('Initializing build:\n%s', str(self.version))

        jenkins.init_jenkins()

        if not await self._is_build_permitted():
            jenkins.update_description('Builds not permitted', append=False)
            raise RuntimeError(
                'This build is being terminated because it is not permitted according to current group.yml'
            )

        await self._check_assembly()
        await self._initialize_build_plan()
        self._update_title_and_description()

    def _update_title_and_description(self):
        """
        Update Jenkins build title and description according to the build content.
        """

        title_update = " [dry-run]" if self.runtime.dry_run else ""
        title_update += f' - {self.version}-{self.release} '
        jenkins.update_title(title_update)

        jenkins.update_description('Pinned builds (whether source changed or not).<br/>')
        self.runtime.logger.info('Pinned builds (whether source changed or not)')

        if not self.build_plan.build_rpms:
            jenkins.update_description('RPMs: not building.<br/>')

        elif self.build_plan.rpms_included:
            jenkins.update_description(f'RPMs: building {self.build_plan.rpms_included}.<br/>')

        elif self.build_plan.rpms_excluded:
            jenkins.update_description(f'RPMs: building all except {self.build_plan.rpms_excluded}.<br/>')

        else:
            jenkins.update_description('RPMs: building all.<br/>')

        if self.build_plan.rpms_included:
            jenkins.update_title(self._display_tag_for(self.build_plan.rpms_included, 'RPM'))

        elif self.build_plan.rpms_excluded:
            jenkins.update_title(self._display_tag_for(self.build_plan.rpms_excluded, 'RPM', is_excluded=True))

        elif self.build_plan.build_rpms:
            jenkins.update_title(' [all RPMs]')

        jenkins.update_description('Will create RPM compose.<br/>')

        if not self.build_plan.build_images:
            jenkins.update_description('Images: not building.<br/>')

        elif self.mass_rebuild:
            jenkins.update_title(' [mass rebuild]')
            jenkins.update_description('Mass image rebuild (more than half) - invoking serializing semaphore<br/>')

        elif self.build_plan.images_included:
            images_to_build = len(self.build_plan.images_included)
            if images_to_build <= 10:
                jenkins.update_description(f'Images: building {self.build_plan.images_included}.<br/>')
            else:
                jenkins.update_description(f'Images: building {images_to_build} images.<br/>')

        elif self.build_plan.images_excluded:
            jenkins.update_description(f'Images: building all except {self.build_plan.images_excluded}.<br/>')

        else:
            jenkins.update_description('Images: building all.<br/>')

        if self.build_plan.images_included:
            jenkins.update_title(self._display_tag_for(self.build_plan.images_included, 'image'))

        elif self.build_plan.images_excluded:
            jenkins.update_title(self._display_tag_for(self.build_plan.images_excluded, 'image', is_excluded=True))

        elif self.build_plan.build_images:
            jenkins.update_title(' [all images]')

    def _report(self, msg: str):
        """
        Logs the message and appends it to current job description
        """
        self.runtime.logger.info(msg)
        jenkins.update_description(f'{msg}<br/>')

    @staticmethod
    def _include_exclude(kind: str, includes: list, excludes: list) -> list:
        """
        Determine what doozer parameter (if any) to use for includes/excludes
        --latest-parent-version only applies for images but won't hurt for RPMs
        """

        if kind not in ['rpms', 'images']:
            raise ValueError('Kind must be one in ["rpms", "images"]')

        if includes:
            return ['--latest-parent-version', f'--{kind}', ','.join(includes)]

        if excludes:
            return ['--latest-parent-version', f"--{kind}=", '--exclude', ','.join(excludes)]

        return [f'--{kind}=']

    @staticmethod
    def _display_tag_for(items: list, kind: str, is_excluded: bool = False):
        desc = items[0] if len(items) == 1 else len(items)
        plurality = kind if len(items) == 1 else f'{kind}s'

        if is_excluded:
            return f' [{kind}s except {desc}]'
        return f' [{desc} {plurality}]'

    async def _rebase_and_build_rpms(self):
        if not self.build_plan.build_rpms:
            self.runtime.logger.info('Not building RPMs.')
            return

        cmd = self._doozer_base_command.copy()
        cmd.extend(self._include_exclude('rpms', self.build_plan.rpms_included, self.build_plan.rpms_excluded))
        cmd.extend(
            [
                'rpms:rebase-and-build',
                f'--version={self.version}',
                f'--release={self.release}',
            ]
        )

        if self.runtime.dry_run:
            self.runtime.logger.info('Would have run: %s', ' '.join(cmd))
            return

        # Build RPMs
        self.runtime.logger.info('Building RPMs')
        try:
            await exectools.cmd_assert_async(cmd)
        except ChildProcessError:
            self._handle_rpm_build_failures()

        try:
            with open(f'{self.runtime.doozer_working}/record.log', 'r') as file:
                record_log: dict = record_util.parse_record_log(file)

            success_map = record_util.get_successful_rpms(record_log, full_record=True)

            # Kick off SAST scans for builds that succeeded using the NVR
            # Gives a comma separated list of NVRs, the filter-lambda function will handle the case of nvrs filed not found
            successful_rpm_nvrs = list(filter(lambda x: x, [build.get("nvrs") for build in success_map.values()]))

            if successful_rpm_nvrs:
                self.success_nvrs += successful_rpm_nvrs
        except Exception as e:
            self.runtime.logger.error(f"Failed to get successfully build RPM NVRs: {e}")

    def _handle_rpm_build_failures(self):
        with open(f'{self.runtime.doozer_working}/record.log', 'r') as file:
            record_log: dict = record_util.parse_record_log(file)

        failed_map = record_util.get_failed_rpms(record_log)
        if not failed_map:
            # failed so badly we don't know what failed; give up
            raise
        failed_rpms = list(failed_map.keys())
        jenkins.update_description(f'Failed rpms: {", ".join(failed_rpms)}<br/>')

        self.runtime.logger.warning('Failed rpms: %s', ', '.join(failed_rpms))

    async def _is_compose_build_permitted(self) -> bool:
        """
        If automation is not frozen, go ahead
        If automation is "scheduled", job was triggered by hand and there were no RPMs in the build plan: return False
        If automation is "scheduled", job was triggered by hand and there were RPMs in the build plan: return True
        """

        automation_state: str = await util.get_freeze_automation(
            version=self.version,
            doozer_data_path=self.data_path,
            doozer_working=self.runtime.doozer_working,
            doozer_data_gitref=self.data_gitref,
        )
        self.runtime.logger.info('Automation freeze for %s: %s', self.version, automation_state)

        if automation_state not in ['scheduled', 'yes', 'True']:
            return True

        if automation_state == 'scheduled' and self.build_plan.build_rpms and util.is_manual_build():
            # Send a Slack notification since we're running compose build during automation freeze
            self._slack_client.bind_channel(f'openshift-{self.version}')
            await self._slack_client.say(
                "*:alert: ocp4 build compose running during automation freeze*\n"
                "There were RPMs in the build plan that forced build compose during automation freeze.",
            )

            return True

        return False

<<<<<<< HEAD
    async def _build_compose(self):
        """
        If any RPMs have changed, create multiple yum repos (one for each arch) based on -candidate tags
        Those repos can be signed (release state) or unsigned (pre-release state)"
        """

        # Check if compose build is permitted
        if not await self._is_compose_build_permitted():
            self.runtime.logger.info("Skipping compose build as it's not permitted")
            return

        # Build compose
        try:
            plashets_built = await plashets.build_plashets(
                stream=self.version.stream,
                release=self.version.release,
                assembly=self.assembly,
                doozer_working=self.runtime.doozer_working,
                data_path=self.data_path,
                data_gitref=self.data_gitref,
                dry_run=self.runtime.dry_run,
                copy_links=self.copy_links,
            )
            self.runtime.logger.info('Built plashets: %s', json.dumps(plashets_built, indent=4))

            # public rhel7 ose plashet, if present, needs mirroring to /enterprise/ for CI
            if plashets_built.get('rhel-server-ose-rpms', None):
                self.rpm_mirror.plashet_dir_name = plashets_built['rhel-server-ose-rpms']['plashetDirName']
                self.rpm_mirror.local_plashet_path = plashets_built['rhel-server-ose-rpms']['localPlashetPath']
                self.runtime.logger.info('rhel7 plashet to mirror: %s', str(self.rpm_mirror))

        except ChildProcessError as e:
            error_msg = f'Failed building compose: {e}'
            self.runtime.logger.error(error_msg)
            self.runtime.logger.error(traceback.format_exc())
            self._slack_client.bind_channel(f'openshift-{self.version.stream}')
            await self._slack_client.say("Failed building compose")
            raise

        if self.assembly == 'stream':
            # Since plashets may have been rebuilt, fire off sync for CI. This will transfer RPMs out to
            # mirror.openshift.com/enterprise so that they may be consumed through CI rpm mirrors.
            # Set block_until_building=False since it can take a very long time for the job to start
            # it is enough for it to be queued
            jenkins.start_sync_for_ci(version=self.version.stream, block_until_building=False)

=======
>>>>>>> 982f0e6a
    async def _rebase_images(self):
        self.runtime.logger.info('Rebasing images')

        cmd = self._doozer_base_command.copy()
        cmd.extend(self._include_exclude('images', self.build_plan.images_included, self.build_plan.images_excluded))
        cmd.extend(
            [
                'images:rebase',
                f'--version=v{self.version}',
                f'--release={self.release}',
                f"--message='Updating Dockerfile version and release v{self.version}-{self.release}'",
                '--push',
                f"--message='{os.environ['BUILD_URL']}'",
            ]
        )

        if self.runtime.dry_run:
            self.runtime.logger.info('Would have run: %s', ' '.join(cmd))
            return

        try:
            await exectools.cmd_assert_async(cmd)

        except ChildProcessError:
            # Get a list of images that failed to rebase
            with open(f'{self.runtime.doozer_working}/state.yaml') as state_yaml:
                state = yaml.safe_load(state_yaml)
            failed_images = list(
                dict(
                    filter(lambda item: item[1] is not True, state['images:rebase']['images'].items()),
                ).keys(),
            )
            self.runtime.logger.warning(
                'Following images failed to rebase and won\'t be built: %s', ', '.join(failed_images)
            )

            # Notify about rebase failures
            if self.assembly == 'stream':
                self._slack_client.bind_channel(f'openshift-{self.version}')
                await self._slack_client.say(
                    f":alert: Following images failed to rebase in {self.version}: {','.join(failed_images)}",
                )

            # Remove failed images from build plan
            self.build_plan.images_included = [i for i in self.build_plan.images_included if i not in failed_images]
            if not self.build_plan.images_included and not self.build_plan.images_excluded:
                self.build_plan.build_images = False

        util.notify_dockerfile_reconciliations(
            version=self.version,
            doozer_working=self.runtime.doozer_working,
            mail_client=self._mail_client,
        )

        # TODO: if a non-required rebase fails, notify ART and the image owners
        util.notify_bz_info_missing(
            version=self.version,
            doozer_working=self.runtime.doozer_working,
            mail_client=self._mail_client,
        )

    def _handle_image_build_failures(self):
        with open(f'{self.runtime.doozer_working}/record.log', 'r') as file:
            record_log: dict = record_util.parse_record_log(file)

        failed_map = record_util.get_failed_builds(record_log, full_record=True)
        if not failed_map:
            # failed so badly we don't know what failed; give up
            raise
        failed_images = list(failed_map.keys())

        if len(failed_images) <= 10:
            jenkins.update_description(f'Failed images: {", ".join(failed_images)}<br/>')
        else:
            jenkins.update_description(f'{len(failed_images)} images failed. Check record.log for details<br/>')

        self.runtime.logger.warning('Failed images: %s', ', '.join(failed_images))

        ratio = record_util.determine_build_failure_ratio(record_log)
        if ratio['failed'] == ratio['total']:
            self.all_image_build_failed = True
            failed_messages = ''
            for i in range(len(failed_images)):
                failed_messages += f"{failed_images[i]}:{failed_map[failed_images[i]]['task_url']}\n"

        if (ratio['total'] > 10 and ratio['ratio'] > 0.25) or (
            ratio['ratio'] > 1 and ratio['failed'] == ratio['total']
        ):
            self.runtime.logger.warning(
                "%s of %s image builds failed; probably not the owners' fault, will not spam",
                {ratio['failed']},
                {ratio['total']},
            )

        else:
            util.mail_build_failure_owners(
                failed_builds=failed_map,
                doozer_working=self.runtime.doozer_working,
                mail_client=self._mail_client,
                default_owner=self.mail_list_failure,
            )

    async def _build_images(self):
        # Even if the computed build plan included images, some may have been removed because they failed to rebase.
        # Check once again if the current build plan includes any image, return otherwise
        if not self.build_plan.build_images and self.build_images.lower() != 'all':
            self.runtime.logger.warning('No images to build according to current build plan')
            return

        self.runtime.logger.info('Building images')

        signing_mode = await util.get_signing_mode(
            group=f'openshift-{self.version}',
            assembly=self.assembly,
            doozer_data_path=self.data_path,
            doozer_data_gitref=self.data_gitref,
        )

        # Doozer command
        cmd = self._doozer_base_command.copy()
        cmd.extend(self._include_exclude('images', self.build_plan.images_included, self.build_plan.images_excluded))
        cmd.extend(['images:build', '--repo-type', signing_mode])

        if self.comment_on_pr:
            cmd.extend(['--comment-on-pr'])

        if self.runtime.dry_run:
            self.runtime.logger.info('Would have executed: %s', ' '.join(cmd))
            return

        # Build images. If more than one version is undergoing mass rebuilds,
        # serialize them to prevent flooding the queue
        try:
            await exectools.cmd_assert_async(cmd)

        except ChildProcessError:
            self._handle_image_build_failures()

        # If the API server builds, we mirror out the streams to CI. If ART builds a bad golang builder image it will
        # break CI builds for most upstream components if we don't catch it before we push. So we use apiserver as
        # bellweather to make sure that the current builder image is good enough. We can still break CI (e.g. pushing a
        # bad ruby-25 image along with this push, but it will not be a catastrophic event like breaking the apiserver.
        with open(f'{self.runtime.doozer_working}/record.log', 'r') as file:
            record_log: dict = record_util.parse_record_log(file)

        success_map = record_util.get_successful_builds(record_log, full_record=True)
        if success_map.get('ose-openshift-apiserver', None):
            self.runtime.logger.warning('apiserver rebuilt: mirroring streams to CI...')

            # Make sure our api.ci token is fresh
            await oc.registry_login(self.runtime)
            cmd = self._doozer_base_command.copy()
            cmd.extend(['images:streams', 'mirror'])
            await exectools.cmd_assert_async(cmd)

        # Kick off SAST scans for builds that succeeded using the NVR
        # Gives a comma separated list of NVRs, the filter-lambda function will handle the case of nvrs filed not found
        successful_build_nvrs = list(filter(lambda x: x, [build.get("nvrs") for build in success_map.values()]))

        if successful_build_nvrs:
            self.success_nvrs += successful_build_nvrs

    async def _rebase_and_build_images(self):
        if not self.build_plan.build_images:
            return  # to facilitate testing

        if self.mass_rebuild:
            await self._slack_client.say(
                f':construction: Starting image builds for {self.version} mass rebuild :construction:'
            )

        # In case of mass rebuilds, rebase and build should happend within the same lock scope
        # Otherwise we might rebase, then get blocked on the mass rebuild lock
        # As a consequence, we might be building outdated stuff
        await self._rebase_images()
        await self._build_images()

        if self.mass_rebuild:
            await self._slack_client.say(f'::done_it_is: Mass rebuild for {self.version} complete :done_it_is:')

    async def _sync_images(self):
        """
        Run an image sync after a build. This will mirror content from internal registries to quay.
        After a successful sync an image stream is updated with the new tags and pullspecs.
        Also update the app registry with operator manifests.
        If operator_nvrs is given, will only build manifests for specified operator NVRs.
        """
        if not self.build_plan.build_images:
            self.runtime.logger.info('No built images to sync.')
            return

        self.runtime.logger.info('Syncing built images')

        with open(f'{self.runtime.doozer_working}/record.log', 'r') as file:
            record_log: dict = record_util.parse_record_log(file)

        records = record_log.get('build', [])
        operator_nvrs = []

        for record in records:
            if record['has_olm_bundle'] == '1' and record['status'] == '0' and record.get('nvrs', None):
                operator_nvrs.append(record['nvrs'].split(',')[0])

        if self.runtime.dry_run:
            self.runtime.logger.info('Skipping build-sync and olm-bundle for dry run mode')
            return

        if self.assembly == 'test':
            self.runtime.logger.warning('Skipping build-sync job for test assembly')

        else:
            # Trigger ocp4 build sync only for streams that are not being updated with konflux builds
            if self.version in KONFLUX_IMAGESTREAM_OVERRIDE_VERSIONS:
                self.runtime.logger.info(
                    f'Skipping build-sync job for streams updated by konflux builds {KONFLUX_IMAGESTREAM_OVERRIDE_VERSIONS}'
                )
            else:
                jenkins.start_build_sync(
                    build_version=self.version,
                    assembly=self.assembly,
                    doozer_data_path=self.data_path,
                    doozer_data_gitref=self.data_gitref,
                )

        if operator_nvrs:
            jenkins.start_olm_bundle(
                build_version=self.version,
                assembly=self.assembly,
                operator_nvrs=operator_nvrs,
                doozer_data_path=self.data_path,
                doozer_data_gitref=self.data_gitref,
            )

    async def _sweep(self):
        if self.all_image_build_failed:
            self.runtime.logger.warning('All image builds failed: skipping sweep')
            return
        if self.assembly != 'stream':
            self.runtime.logger.info('Not setting bugs to ON_QA since assembly is not stream')
            return

        cmd = [
            'elliott',
            f'--group=openshift-{self.version}',
            "find-bugs:qe",
        ]
        if self.runtime.dry_run:
            cmd.append('--dry-run')

        try:
            await exectools.cmd_assert_async(cmd)
        except ChildProcessError:
            if self.runtime.dry_run:
                return
            self._slack_client.bind_channel(f'openshift-{self.version}')
            await self._slack_client.say(f'Bug sweep failed for {self.version}. Please investigate')

        await self._golang_bug_sweep()

    async def _golang_bug_sweep(self):
        # find-bugs:golang only modifies bug state after verifying
        # that the bug is fixed in the builds found in latest nightly / rpms in candidate tag
        # therefore we do not need to check which builds are successful to run this
        if self.assembly != 'stream':
            self.runtime.logger.info('Not setting golang bugs to ON_QA since assembly is not stream')
            return

        cmd = [
            'elliott',
            '--assembly',
            'stream',
            f'--group=openshift-{self.version}',
            "find-bugs:golang",
            "--analyze",
            "--update-tracker",
        ]

        if self.runtime.dry_run:
            cmd.append('--dry-run')

        try:
            await exectools.cmd_assert_async(cmd)
        except ChildProcessError:
            if self.runtime.dry_run:
                return
            self._slack_client.bind_channel(f'openshift-{self.version}')
            await self._slack_client.say(f'Golang bug sweep failed for {self.version}. Please investigate')

    def _report_success(self):
        # Update description with build metrics
        if self.runtime.dry_run or (not self.build_plan.build_rpms and not self.build_plan.build_images):
            record_log = {}  # Nothing was actually built
        else:
            with open(f'{self.runtime.doozer_working}/record.log', 'r') as file:
                record_log: dict = record_util.parse_record_log(file)
        metrics = record_log.get('image_build_metrics', {})

        if not metrics:
            timing_report = 'No images actually built.'
        else:
            timing_report = (
                f'Images built: {metrics[0]["task_count"]}\n'
                f'Elapsed image build time: {metrics[0]["elapsed_total_minutes"]} minutes\n'
                f'Time spent waiting for OSBS capacity: {metrics[0]["elapsed_wait_minutes"]} minutes'
            )

        jenkins.update_description(f'<hr />Build results:<br/><br/>{timing_report}<br/>')

    async def _request_mass_rebuild(self):
        queue = locks.Keys.BREW_MASS_REBUILD_QUEUE.value
        mapping = {self.version: mass_rebuild_score(self.version)}

        # add yourself to the queue
        # if queue does not exist, it will be created with the value
        # nx=True to only create new elements and not to update scores for elements that already exist.
        # This is so that release-artists can manually add versions with scores to set mass rebuild order
        # and they will not be overwritten
        await redis.call('zadd', queue, mapping, nx=True)
        self.runtime.logger.info('Queued in for mass rebuild lock')

        # if we reach timeout, quit but don't remove yourself from the queue
        # it will prevent other versions from acquiring the lock, until you get back in the queue
        # for accidental mass rebuild requests, we will need to delete the keys manually for now
        return await locks.enqueue_for_lock(
            coro=self._rebase_and_build_images(),
            lock=Lock.MASS_REBUILD,
            lock_name=Lock.MASS_REBUILD.value,
            lock_id=self.lock_identifier,
            ocp_version=self.version,
            version_queue_name=queue,
        )

    async def run(self):
        await self._initialize()

        # Rebase and build RPMs
        await self._rebase_and_build_rpms()

        # Build plashets
        if not self.skip_plashets and self.version not in KONFLUX_IMAGESTREAM_OVERRIDE_VERSIONS:
            jenkins.start_build_plashets(
                version=self.version,
                release=self.release,
                assembly=self.assembly,
                data_path=self.data_path,
                data_gitref=self.data_gitref,
                dry_run=self.runtime.dry_run,
                block_until_complete=True,
            )

        else:
            self.runtime.logger.warning('Skipping plashets creation')

        # Rebase and build images
        if self.build_plan.build_images:
            if self.mass_rebuild:
                await self._slack_client.say(
                    f':loading-correct: Enqueuing mass rebuild for {self.version} :loading-correct:'
                )
                await self._request_mass_rebuild()
            else:
                await self._rebase_and_build_images()
        else:
            self.runtime.logger.info('Not building images.')

        # Sync images
        await self._sync_images()

        # Find MODIFIED bugs for the target-releases, and set them to ON_QA
        await self._sweep()

        # All good
        self._report_success()
        await self.runtime.cleanup_sources('sources')


@cli.command(
    "ocp4",
    help="Build OCP 4.y components incrementally. In typical usage, scans for changes that could affect "
    "package or image builds and rebuilds the affected components. Creates new plashets if the "
    "automation is not frozen or if there are RPMs that are built in this run, and runs other jobs to "
    "sync builds to nightlies, create operator metadata, and sets MODIFIED bugs to ON_QA",
)
@click.option('--version', required=True, help='OCP version to scan, e.g. 4.14')
@click.option('--assembly', required=True, help='The name of an assembly to rebase & build for')
@click.option(
    '--data-path',
    required=False,
    default=constants.OCP_BUILD_DATA_URL,
    help='ocp-build-data fork to use (e.g. assembly definition in your own fork)',
)
@click.option('--data-gitref', required=False, default='', help='Doozer data path git [branch / tag / sha] to use')
@click.option(
    '--build-rpms',
    required=True,
    type=click.Choice(['all', 'only', 'except', 'none'], case_sensitive=False),
    help='Which RPMs are candidates for building? "only/except" refer to --rpm-list param',
)
@click.option(
    '--rpm-list',
    required=False,
    default='',
    help='(Optional) Comma/space-separated list to include/exclude per BUILD_RPMS (e.g. openshift,openshift-kuryr)',
)
@click.option(
    '--build-images',
    required=True,
    type=click.Choice(['all', 'only', 'except', 'none'], case_sensitive=False),
    help='Which images are candidates for building? "only/except" refer to --image-list param',
)
@click.option(
    '--image-list',
    required=False,
    default='',
    help='(Optional) Comma/space-separated list to include/exclude per BUILD_IMAGES '
    '(e.g. logging-kibana5,openshift-jenkins-2)',
)
@click.option(
    '--skip-plashets',
    is_flag=True,
    default=False,
    help='Do not build plashets (for example to save time when running multiple builds against test assembly)',
)
@click.option(
    '--mail-list-failure',
    required=False,
    default='aos-art-automation+failed-ocp4-build@redhat.com',
    help='Failure Mailing List',
)
@click.option(
    '--ignore-locks',
    is_flag=True,
    default=False,
    help='Do not wait for other builds in this version to complete (use only if you know they will not conflict)',
)
@click.option('--comment-on-pr', is_flag=True, default=False, help='Comment on source PR after successful build')
@pass_runtime
@click_coroutine
async def ocp4(
    runtime: Runtime,
    version: str,
    assembly: str,
    data_path: str,
    data_gitref: str,
    build_rpms: str,
    rpm_list: str,
    build_images: str,
    image_list: str,
    skip_plashets: bool,
    mail_list_failure: str,
    ignore_locks: bool,
    comment_on_pr: bool,
):
    lock_identifier = jenkins.get_build_path()
    if not lock_identifier:
        runtime.logger.warning('Env var BUILD_URL has not been defined: a random identifier will be used for the locks')

    pipeline = Ocp4Pipeline(
        runtime=runtime,
        assembly=assembly,
        version=version,
        data_path=data_path,
        data_gitref=data_gitref,
        build_rpms=build_rpms,
        rpm_list=rpm_list,
        build_images=build_images,
        image_list=image_list,
        skip_plashets=skip_plashets,
        mail_list_failure=mail_list_failure,
        lock_identifier=lock_identifier,
        comment_on_pr=comment_on_pr,
    )

    if ignore_locks:
        await pipeline.run()

    else:
        await locks.run_with_lock(
            coro=pipeline.run(),
            lock=Lock.BUILD,
            lock_name=Lock.BUILD.value.format(version=version),
            lock_id=lock_identifier,
        )<|MERGE_RESOLUTION|>--- conflicted
+++ resolved
@@ -385,55 +385,6 @@
 
         return False
 
-<<<<<<< HEAD
-    async def _build_compose(self):
-        """
-        If any RPMs have changed, create multiple yum repos (one for each arch) based on -candidate tags
-        Those repos can be signed (release state) or unsigned (pre-release state)"
-        """
-
-        # Check if compose build is permitted
-        if not await self._is_compose_build_permitted():
-            self.runtime.logger.info("Skipping compose build as it's not permitted")
-            return
-
-        # Build compose
-        try:
-            plashets_built = await plashets.build_plashets(
-                stream=self.version.stream,
-                release=self.version.release,
-                assembly=self.assembly,
-                doozer_working=self.runtime.doozer_working,
-                data_path=self.data_path,
-                data_gitref=self.data_gitref,
-                dry_run=self.runtime.dry_run,
-                copy_links=self.copy_links,
-            )
-            self.runtime.logger.info('Built plashets: %s', json.dumps(plashets_built, indent=4))
-
-            # public rhel7 ose plashet, if present, needs mirroring to /enterprise/ for CI
-            if plashets_built.get('rhel-server-ose-rpms', None):
-                self.rpm_mirror.plashet_dir_name = plashets_built['rhel-server-ose-rpms']['plashetDirName']
-                self.rpm_mirror.local_plashet_path = plashets_built['rhel-server-ose-rpms']['localPlashetPath']
-                self.runtime.logger.info('rhel7 plashet to mirror: %s', str(self.rpm_mirror))
-
-        except ChildProcessError as e:
-            error_msg = f'Failed building compose: {e}'
-            self.runtime.logger.error(error_msg)
-            self.runtime.logger.error(traceback.format_exc())
-            self._slack_client.bind_channel(f'openshift-{self.version.stream}')
-            await self._slack_client.say("Failed building compose")
-            raise
-
-        if self.assembly == 'stream':
-            # Since plashets may have been rebuilt, fire off sync for CI. This will transfer RPMs out to
-            # mirror.openshift.com/enterprise so that they may be consumed through CI rpm mirrors.
-            # Set block_until_building=False since it can take a very long time for the job to start
-            # it is enough for it to be queued
-            jenkins.start_sync_for_ci(version=self.version.stream, block_until_building=False)
-
-=======
->>>>>>> 982f0e6a
     async def _rebase_images(self):
         self.runtime.logger.info('Rebasing images')
 
