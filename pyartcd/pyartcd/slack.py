--- conflicted
+++ resolved
@@ -83,25 +83,6 @@
             thread_ts=thread_ts)
         return response.data
 
-<<<<<<< HEAD
-    async def post_image(self, message: str, file: str):
-        attachments = []
-        if self.build_url:
-            attachments.append({
-                "title": f"Job: {self.job_name} <{self.build_url}|{self.build_id}>",
-                "color": "#439FE0",
-            })
-        if self.dry_run:
-            _LOGGER.warning("[DRY RUN] Would have sent slack message to %s: %s %s", self.channel, message, attachments)
-            return {"message": {"ts": "fake"}}
-        response = await self._client.files_upload_v2(
-            file=file,
-            initial_comment=message,
-            channels=self.channel)
-        return response.data
-
-=======
->>>>>>> e871eed7
     async def upload_content(self, content, intro=None, filename=None, filetype=None, thread_ts: Optional[str] = None):
         """
         Similar to upload_file but can upload from a variable instead of a file
