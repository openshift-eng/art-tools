import copy
import unittest
from pathlib import Path
from unittest.mock import AsyncMock, Mock, call, patch

from artcommonlib.assembly import AssemblyTypes
from artcommonlib.constants import SHIPMENT_DATA_URL_TEMPLATE
from artcommonlib.model import Model
from artcommonlib.util import convert_remote_git_to_ssh
from elliottlib.errata_async import AsyncErrataAPI
from elliottlib.shipment_model import (
    ComponentSource,
    Data,
    Environments,
    GitSource,
    Issue,
    Issues,
    Metadata,
    ReleaseNotes,
    Shipment,
    ShipmentConfig,
    ShipmentEnv,
    Snapshot,
    SnapshotComponent,
    SnapshotSpec,
)

from pyartcd import constants
from pyartcd.git import GitRepository
from pyartcd.pipelines.prepare_release_konflux import PrepareReleaseKonfluxPipeline
from pyartcd.runtime import Runtime
from pyartcd.slack import SlackClient


class TestPrepareReleaseKonfluxPipeline(unittest.IsolatedAsyncioTestCase):
    def setUp(self):
        self.runtime = Mock(spec=Runtime)
        self.runtime.working_dir = Path("/tmp/working-dir")
        self.runtime.dry_run = False
        self.runtime.config = {
            "gitlab_url": "https://gitlab.example.com",
            "build_config": {
                "ocp_build_data_url": "https://github.com/user1/repo1",
                "ocp_build_data_push_url": "https://github.com/user2/repo2",
            },
            "shipment_config": {
                "shipment_data_url": "https://gitlab.example.com/user3/repo3",
                "shipment_data_push_url": "https://gitlab.example.com/user4/repo4",
            },
        }
        self.mock_slack_client = Mock(spec=SlackClient)
        self.group = "openshift-4.18"
        self.assembly = "test-assembly"
        self.github_token = "gh_token"
        self.gitlab_token = "gl_token"
        self.job_url = "http://jenkins/job/test-job/1"

    def test_init(self):
        pipeline = PrepareReleaseKonfluxPipeline(
            slack_client=self.mock_slack_client,
            runtime=self.runtime,
            group=self.group,
            assembly=self.assembly,
            github_token=self.github_token,
            gitlab_token=self.gitlab_token,
        )
        self.assertEqual(pipeline.build_repo_pull_url, self.runtime.config["build_config"]["ocp_build_data_url"])
        self.assertEqual(pipeline.build_data_gitref, None)
        self.assertEqual(pipeline.build_data_push_url, self.runtime.config["build_config"]["ocp_build_data_push_url"])
        self.assertEqual(pipeline.shipment_repo_pull_url, self.runtime.config["shipment_config"]["shipment_data_url"])
        self.assertEqual(
            pipeline.shipment_repo_push_url, self.runtime.config["shipment_config"]["shipment_data_push_url"]
        )

    def test_init_empty_config(self):
        self.runtime.config = {}
        pipeline = PrepareReleaseKonfluxPipeline(
            slack_client=self.mock_slack_client,
            runtime=self.runtime,
            group=self.group,
            assembly=self.assembly,
            github_token=self.github_token,
            gitlab_token=self.gitlab_token,
        )
        self.assertEqual(pipeline.build_repo_pull_url, constants.OCP_BUILD_DATA_URL)
        self.assertEqual(pipeline.build_data_gitref, None)
        self.assertEqual(pipeline.build_data_push_url, constants.OCP_BUILD_DATA_URL)
        self.assertEqual(pipeline.shipment_repo_pull_url, SHIPMENT_DATA_URL_TEMPLATE.format("ocp"))
        self.assertEqual(pipeline.shipment_repo_push_url, SHIPMENT_DATA_URL_TEMPLATE.format("ocp"))

    def test_init_with_custom_urls(self):
        pipeline = PrepareReleaseKonfluxPipeline(
            slack_client=self.mock_slack_client,
            runtime=self.runtime,
            group=self.group,
            assembly=self.assembly,
            github_token=self.github_token,
            gitlab_token=self.gitlab_token,
            build_repo_url="https://github.com/foo/build-repo@branch",
            shipment_repo_url="https://gitlab.com/bar/shipment-repo",
        )
        self.assertEqual(pipeline.build_repo_pull_url, "https://github.com/foo/build-repo")
        self.assertEqual(pipeline.build_data_gitref, "branch")
        self.assertEqual(pipeline.build_data_push_url, self.runtime.config["build_config"]["ocp_build_data_push_url"])
        self.assertEqual(pipeline.shipment_repo_pull_url, "https://gitlab.com/bar/shipment-repo")
        self.assertEqual(
            pipeline.shipment_repo_push_url, self.runtime.config["shipment_config"]["shipment_data_push_url"]
        )

    @patch('pyartcd.pipelines.prepare_release_konflux.GitRepository')
    async def test_setup_repos(self, MockGitRepositoryClass):
        # Mock file contents for YAML parsing
        file_contents = {"releases.yml": 'releases_key: releases_value', "group.yml": 'group_key: group_value'}

        # Create mock repositories
        mock_build_repo = AsyncMock(spec=GitRepository)
        mock_build_repo.read_file.side_effect = lambda f: file_contents[f]

        mock_shipment_repo = AsyncMock(spec=GitRepository)

        MockGitRepositoryClass.side_effect = [mock_build_repo, mock_shipment_repo]

        # Create pipeline and call setup_repos
        pipeline = PrepareReleaseKonfluxPipeline(
            slack_client=self.mock_slack_client,
            runtime=self.runtime,
            group=self.group,
            assembly=self.assembly,
            github_token=self.github_token,
            gitlab_token=self.gitlab_token,
        )
        await pipeline.setup_repos()

        # Verify GitRepository instantiation
        self.assertEqual(MockGitRepositoryClass.call_count, 2)

        # Verify build repo setup
        mock_build_repo.setup.assert_awaited_once_with(
            remote_url=convert_remote_git_to_ssh(pipeline.build_data_push_url),
            upstream_remote_url=pipeline.build_repo_pull_url,
        )
        mock_build_repo.fetch_switch_branch.assert_awaited_once_with(self.group)
        mock_build_repo.read_file.assert_has_awaits([call("releases.yml"), call("group.yml")])

        # Verify shipment repo setup
        mock_shipment_repo.setup.assert_awaited_once_with(
            remote_url=pipeline.basic_auth_url(pipeline.shipment_repo_push_url, pipeline.gitlab_token),
            upstream_remote_url=pipeline.shipment_repo_pull_url,
        )
        mock_shipment_repo.fetch_switch_branch.assert_awaited_once_with("main")
        mock_shipment_repo.read_file.assert_not_awaited()

        # Verify config parsing
        self.assertEqual(pipeline.releases_config, {'releases_key': 'releases_value'})
        self.assertEqual(pipeline.group_config, {'group_key': 'group_value'})

    async def test_validate_assembly_valid(self):
        pipeline = PrepareReleaseKonfluxPipeline(
            slack_client=self.mock_slack_client,
            runtime=self.runtime,
            group=self.group,
            assembly=self.assembly,
            github_token=self.github_token,
            gitlab_token=self.gitlab_token,
        )
        pipeline.releases_config = Model(
            {
                "releases": {
                    "test-assembly": {"assembly": {"type": AssemblyTypes.STANDARD.value, "group": {"product": "ocp"}}}
                }
            }
        )
        pipeline.group_config = Model({"product": "ocp"})
        await pipeline.validate_assembly()  # Should not raise

    async def test_validate_assembly_missing_assembly(self):
        pipeline = PrepareReleaseKonfluxPipeline(
            slack_client=self.mock_slack_client,
            runtime=self.runtime,
            group=self.group,
            assembly=self.assembly,
            github_token=self.github_token,
            gitlab_token=self.gitlab_token,
        )
        pipeline.releases_config = Model({"releases": {}})
        with self.assertRaises(ValueError) as context:
            await pipeline.validate_assembly()
        self.assertIn("Assembly not found: test-assembly", str(context.exception))

    async def test_validate_assembly_stream_type(self):
        pipeline = PrepareReleaseKonfluxPipeline(
            slack_client=self.mock_slack_client,
            runtime=self.runtime,
            group=self.group,
            assembly=self.assembly,
            github_token=self.github_token,
            gitlab_token=self.gitlab_token,
        )
        pipeline.releases_config = Model(
            {"releases": {self.assembly: {"assembly": {"type": AssemblyTypes.STREAM.value}}}}
        )
        with self.assertRaises(ValueError) as context:
            await pipeline.validate_assembly()
        self.assertIn("Preparing a release from a stream assembly is no longer supported.", str(context.exception))

    async def test_validate_assembly_product_mismatch(self):
        pipeline = PrepareReleaseKonfluxPipeline(
            slack_client=self.mock_slack_client,
            runtime=self.runtime,
            group=self.group,
            assembly=self.assembly,
            github_token=self.github_token,
            gitlab_token=self.gitlab_token,
        )
        pipeline.releases_config = Model(
            {
                "releases": {
                    "test-assembly": {
                        "assembly": {
                            "type": AssemblyTypes.STANDARD.value,
                            "group": {"product": "other-product"},
                        },
                    },
                },
            },
        )
        pipeline.group_config = Model({})  # No product override from group.yml
        with self.assertRaises(ValueError) as context:
            await pipeline.validate_assembly()
        self.assertIn("Product mismatch: other-product != ocp.", str(context.exception))

        # Second part: group_config product takes precedence
        pipeline.releases_config = Model(
            {
                "releases": {
                    "test-assembly": {
                        "assembly": {
                            "type": AssemblyTypes.STANDARD.value,
                            "group": {},  # No product in assembly definition
                        }
                    }
                }
            }
        )
        pipeline.group_config = Model({"product": "another-product"})  # Product defined in group.yml
        with self.assertRaises(ValueError) as context:
            await pipeline.validate_assembly()
        self.assertIn("Product mismatch: another-product != ocp.", str(context.exception))

    async def test_validate_shipment_config_no_advisories(self):
        pipeline = PrepareReleaseKonfluxPipeline(
            slack_client=self.mock_slack_client,
            runtime=self.runtime,
            group=self.group,
            assembly=self.assembly,
            github_token=self.github_token,
            gitlab_token=self.gitlab_token,
        )
        pipeline.releases_config = Model(
            {
                "releases": {
                    self.assembly: {
                        "assembly": {
                            "group": {
                                "shipment": {
                                    "env": "prod",
                                    # No advisories
                                },
                                "advisories": {"rpm": 123},
                            }
                        }
                    }
                }
            }
        )
        with self.assertRaises(ValueError) as context:
            await pipeline.validate_shipment_config(pipeline.shipment_config)
        self.assertIn("Shipment config should specify which advisories to create and prepare", str(context.exception))

    async def test_validate_shipment_config_no_kind(self):
        pipeline = PrepareReleaseKonfluxPipeline(
            slack_client=self.mock_slack_client,
            runtime=self.runtime,
            group=self.group,
            assembly=self.assembly,
            github_token=self.github_token,
            gitlab_token=self.gitlab_token,
        )
        pipeline.releases_config = Model(
            {
                "releases": {
                    self.assembly: {
                        "assembly": {
                            "group": {
                                "shipment": {
                                    "env": "prod",
                                    "advisories": [{"live_id": 123}],  # No 'kind' specified
                                },
                                "advisories": {"rpm": 123},
                            }
                        }
                    }
                }
            }
        )
        with self.assertRaises(ValueError) as context:
            await pipeline.validate_shipment_config(pipeline.shipment_config)
        self.assertIn("Shipment config should specify `kind` for each advisory", str(context.exception))

    async def test_validate_shipment_config_overlap(self):
        pipeline = PrepareReleaseKonfluxPipeline(
            slack_client=self.mock_slack_client,
            runtime=self.runtime,
            group=self.group,
            assembly=self.assembly,
            github_token=self.github_token,
            gitlab_token=self.gitlab_token,
        )
        pipeline.releases_config = Model(
            {
                "releases": {
                    self.assembly: {
                        "assembly": {
                            "group": {
                                "shipment": {
                                    "env": "prod",
                                    "advisories": [{"kind": "image"}],  # overlap with group advisories
                                },
                                "advisories": {"image": 123},
                            }
                        }
                    }
                }
            }
        )
        with self.assertRaises(ValueError) as context:
            await pipeline.validate_shipment_config(pipeline.shipment_config)
        self.assertIn(
            "Shipment config should not specify advisories that are already defined in assembly.group.advisories",
            str(context.exception),
        )

    async def test_validate_shipment_config_invalid_env(self):
        pipeline = PrepareReleaseKonfluxPipeline(
            slack_client=self.mock_slack_client,
            runtime=self.runtime,
            group=self.group,
            assembly=self.assembly,
            github_token=self.github_token,
            gitlab_token=self.gitlab_token,
        )
        pipeline.releases_config = Model(
            {
                "releases": {
                    self.assembly: {
                        "assembly": {
                            "group": {
                                "shipment": {
                                    "env": "production",  # Invalid env
                                    "advisories": [{"kind": "image"}],
                                },
                                "advisories": {"rpm": 123},
                            }
                        }
                    }
                }
            }
        )
        with self.assertRaises(ValueError) as context:
            await pipeline.validate_shipment_config(pipeline.shipment_config)
        self.assertIn("Shipment config `env` should be either `prod` or `stage`", str(context.exception))

    @patch('pyartcd.pipelines.prepare_release_konflux.AsyncErrataAPI', spec=AsyncErrataAPI)
    @patch.object(PrepareReleaseKonfluxPipeline, 'update_shipment_mr', new_callable=AsyncMock)
    @patch.object(PrepareReleaseKonfluxPipeline, 'create_update_build_data_pr', new_callable=AsyncMock)
    @patch.object(PrepareReleaseKonfluxPipeline, 'create_shipment_mr', new_callable=AsyncMock)
    @patch.object(PrepareReleaseKonfluxPipeline, 'find_bugs', new_callable=AsyncMock)
<<<<<<< HEAD
    @patch.object(PrepareReleaseKonfluxPipeline, 'find_builds_all', new_callable=AsyncMock)
    @patch.object(PrepareReleaseKonfluxPipeline, 'find_or_build_bundle_builds', new_callable=AsyncMock)
=======
    @patch.object(PrepareReleaseKonfluxPipeline, 'get_snapshot', new_callable=AsyncMock)
>>>>>>> 03b4828d
    @patch.object(PrepareReleaseKonfluxPipeline, 'init_shipment', new_callable=AsyncMock)
    async def test_prepare_shipment_new_mr_prod_env(
        self,
        mock_init_shipment,
<<<<<<< HEAD
        mock_find_or_build_bundle_builds,
        mock_find_builds_all,
=======
        mock_get_snapshot,
>>>>>>> 03b4828d
        mock_find_bugs,
        mock_create_shipment_mr,
        mock_create_build_data_pr,
        mock_update_shipment_mr,
        mock_errata_api,
    ):
        pipeline = PrepareReleaseKonfluxPipeline(
            slack_client=self.mock_slack_client,
            runtime=self.runtime,
            group=self.group,
            assembly=self.assembly,
            github_token=self.github_token,
            gitlab_token=self.gitlab_token,
        )
        pipeline.releases_config = Model(
            {
                "releases": {
                    self.assembly: {
                        "assembly": {
                            "group": {
                                "shipment": {
                                    "env": "prod",
                                    "advisories": [{"kind": "image"}, {"kind": "extras"}],
                                    # No 'url'
                                },
                                "advisories": {"rpm": 123},
                            }
                        }
                    }
                }
            }
        )

        mock_live_id = "LIVE_ID_FROM_ERRATA"
        mock_errata_api_instance = mock_errata_api.return_value
        mock_errata_api_instance.reserve_live_id = AsyncMock(return_value=mock_live_id)
        mock_errata_api_instance.close = AsyncMock()

        mock_shipment_image = ShipmentConfig(
            shipment=Shipment(
                metadata=Metadata(
                    product="ocp",
                    group=self.group,
                    assembly=self.assembly,
                    application="app-image",
                ),
                snapshot=Snapshot(
                    nvrs=[],
                    spec=SnapshotSpec(
                        application="app-image",
                        components=[],
                    ),
                ),
                environments=Environments(
                    stage=ShipmentEnv(releasePlan="rp-img-stage"), prod=ShipmentEnv(releasePlan="rp-img-prod")
                ),
                data=Data(
                    releaseNotes=ReleaseNotes(
                        type="RHBA",
                        synopsis="synopsis",
                        topic="topic",
                        description="description",
                        solution="solution",
                    )
                ),
            )
        )
        mock_shipment_extras = ShipmentConfig(
            shipment=Shipment(
                metadata=Metadata(
                    product="ocp",
                    group=self.group,
                    assembly=self.assembly,
                    application="app-extras",
                ),
                snapshot=Snapshot(
                    nvrs=[],
                    spec=SnapshotSpec(
                        application="app-extras",
                        components=[],
                    ),
                ),
                environments=Environments(
                    stage=ShipmentEnv(releasePlan="rp-ext-stage"), prod=ShipmentEnv(releasePlan="rp-ext-prod")
                ),
                data=Data(
                    releaseNotes=ReleaseNotes(
                        type="RHBA",
                        synopsis="synopsis",
                        topic="topic",
                        description="description",
                        solution="solution",
                    )
                ),
            )
        )

        def init_shipment(kind):
            return {
                "image": mock_shipment_image,
                "extras": mock_shipment_extras,
            }.get(kind)

        mock_init_shipment.side_effect = init_shipment

<<<<<<< HEAD
        def find_builds_all():
            return {
                "image": ["image-nvr"],
                "extras": ["extras-nvr"],
                "metadata": ["olm-nvr"],
                "olm_builds_not_found": ["olm-builds-not-found"],
            }

        def find_or_build_bundle_builds(nvr):
            return Spec(nvrs=["new-olm-builds"])

        mock_find_builds_all.side_effect = find_builds_all
        mock_find_or_build_bundle_builds.side_effect = find_or_build_bundle_builds

=======
>>>>>>> 03b4828d
        def find_bugs(kind, **_):
            return {
                "image": Issues(fixed=[Issue(id="IMAGEBUG", source="issues.redhat.com")]),
                "extras": Issues(fixed=[Issue(id="EXTRASBUG", source="issues.redhat.com")]),
                "metadata": Issues(fixed=[Issue(id="METADATABUG", source="issues.redhat.com")]),
            }.get(kind)

        mock_find_bugs.side_effect = find_bugs
        mock_create_shipment_mr.return_value = "https://gitlab.example.com/mr/1"
        mock_update_shipment_mr.return_value = "https://gitlab.example.com/mr/1"

        def get_snapshot(kind):
            return {
                "image": Snapshot(
                    nvrs=["image-nvr"],
                    spec=SnapshotSpec(
                        application="app-image",
                        components=[
                            SnapshotComponent(
                                name="test-image-component",
                                source=ComponentSource(
                                    git=GitSource(url="https://github.com/test-image.git", revision="abc123")
                                ),
                                containerImage="test-image:latest",
                            ),
                        ],
                    ),
                ),
                "extras": Snapshot(
                    nvrs=["extras-nvr"],
                    spec=SnapshotSpec(
                        application="app-extras",
                        components=[
                            SnapshotComponent(
                                name="test-extras-component",
                                source=ComponentSource(
                                    git=GitSource(url="https://github.com/test-extras.git", revision="def456")
                                ),
                                containerImage="test-extras:latest",
                            ),
                        ],
                    ),
                ),
            }.get(kind)

        mock_get_snapshot.side_effect = get_snapshot

        await pipeline.prepare_shipment()

        # assert liveID is reserved
        mock_errata_api.assert_called_once()
        self.assertEqual(mock_errata_api_instance.reserve_live_id.call_count, 2)

        # assert shipment init calls and get_snapshot calls
        mock_init_shipment.assert_any_call("extras")
        mock_init_shipment.assert_any_call("image")
        self.assertEqual(mock_init_shipment.call_count, 2)
<<<<<<< HEAD
        self.assertEqual(mock_find_builds_all.call_count, 1)
        self.assertEqual(mock_find_or_build_bundle_builds.call_count, 1)
=======

        mock_get_snapshot.assert_any_call("extras")
        mock_get_snapshot.assert_any_call("image")
        self.assertEqual(mock_get_snapshot.call_count, 2)
>>>>>>> 03b4828d

        # copy and modify mocks to what is expected after init and build finding, i.e., at create shipment MR time
        mock_shipment_image_create = copy.deepcopy(mock_shipment_image)
        mock_shipment_extras_create = copy.deepcopy(mock_shipment_extras)
        mock_shipment_image_create.shipment.data.releaseNotes.live_id = mock_live_id
        mock_shipment_image_create.shipment.snapshot.nvrs = ["image-nvr"]
        mock_shipment_extras_create.shipment.data.releaseNotes.live_id = mock_live_id
        mock_shipment_extras_create.shipment.snapshot.nvrs = ["extras-nvr"]

        # assert MR is created with the right shipment configs
        mock_create_shipment_mr.assert_awaited_once()
        created_shipments_arg = mock_create_shipment_mr.call_args[0][0]
        self.assertEqual(created_shipments_arg["image"], mock_shipment_image_create)
        self.assertEqual(created_shipments_arg["extras"], mock_shipment_extras_create)
        self.assertEqual(mock_create_shipment_mr.call_args[0][1], "prod")

        # assert that build-data PR was created with the right config
        mock_create_build_data_pr.assert_awaited_once()
        self.assertEqual(
            mock_create_build_data_pr.call_args[0][0],
            {
                "env": "prod",
                "advisories": [
                    {"kind": "image", "live_id": mock_live_id},
                    {"kind": "extras", "live_id": mock_live_id},
                ],
                "url": "https://gitlab.example.com/mr/1",
            },
        )
        mock_errata_api_instance.close.assert_called_once()

        # assert bug finding was done and MR updated with the right shipment configs
        mock_find_bugs.assert_any_call("extras", permissive=False)
        mock_find_bugs.assert_any_call("image", permissive=False)
        self.assertEqual(mock_find_bugs.call_count, 2)

        mock_update_shipment_mr.assert_awaited_once()
        updated_shipments_arg = mock_update_shipment_mr.call_args[0][0]

        mock_shipment_image_update = copy.deepcopy(mock_shipment_image_create)
        mock_shipment_extras_update = copy.deepcopy(mock_shipment_extras_create)
        mock_shipment_image_update.shipment.data.releaseNotes.issues = Issues(
            fixed=[Issue(id="IMAGEBUG", source="issues.redhat.com")]
        )
        mock_shipment_extras_update.shipment.data.releaseNotes.issues = Issues(
            fixed=[Issue(id="EXTRASBUG", source="issues.redhat.com")]
        )
        self.assertEqual(updated_shipments_arg["image"], mock_shipment_image_update)
        self.assertEqual(updated_shipments_arg["extras"], mock_shipment_extras_update)
        self.assertEqual(mock_update_shipment_mr.call_args[0][1], "prod")<|MERGE_RESOLUTION|>--- conflicted
+++ resolved
@@ -375,22 +375,16 @@
     @patch.object(PrepareReleaseKonfluxPipeline, 'create_update_build_data_pr', new_callable=AsyncMock)
     @patch.object(PrepareReleaseKonfluxPipeline, 'create_shipment_mr', new_callable=AsyncMock)
     @patch.object(PrepareReleaseKonfluxPipeline, 'find_bugs', new_callable=AsyncMock)
-<<<<<<< HEAD
     @patch.object(PrepareReleaseKonfluxPipeline, 'find_builds_all', new_callable=AsyncMock)
     @patch.object(PrepareReleaseKonfluxPipeline, 'find_or_build_bundle_builds', new_callable=AsyncMock)
-=======
     @patch.object(PrepareReleaseKonfluxPipeline, 'get_snapshot', new_callable=AsyncMock)
->>>>>>> 03b4828d
     @patch.object(PrepareReleaseKonfluxPipeline, 'init_shipment', new_callable=AsyncMock)
     async def test_prepare_shipment_new_mr_prod_env(
         self,
         mock_init_shipment,
-<<<<<<< HEAD
         mock_find_or_build_bundle_builds,
         mock_find_builds_all,
-=======
         mock_get_snapshot,
->>>>>>> 03b4828d
         mock_find_bugs,
         mock_create_shipment_mr,
         mock_create_build_data_pr,
@@ -496,7 +490,6 @@
 
         mock_init_shipment.side_effect = init_shipment
 
-<<<<<<< HEAD
         def find_builds_all():
             return {
                 "image": ["image-nvr"],
@@ -511,8 +504,6 @@
         mock_find_builds_all.side_effect = find_builds_all
         mock_find_or_build_bundle_builds.side_effect = find_or_build_bundle_builds
 
-=======
->>>>>>> 03b4828d
         def find_bugs(kind, **_):
             return {
                 "image": Issues(fixed=[Issue(id="IMAGEBUG", source="issues.redhat.com")]),
@@ -570,15 +561,11 @@
         mock_init_shipment.assert_any_call("extras")
         mock_init_shipment.assert_any_call("image")
         self.assertEqual(mock_init_shipment.call_count, 2)
-<<<<<<< HEAD
         self.assertEqual(mock_find_builds_all.call_count, 1)
         self.assertEqual(mock_find_or_build_bundle_builds.call_count, 1)
-=======
-
         mock_get_snapshot.assert_any_call("extras")
         mock_get_snapshot.assert_any_call("image")
         self.assertEqual(mock_get_snapshot.call_count, 2)
->>>>>>> 03b4828d
 
         # copy and modify mocks to what is expected after init and build finding, i.e., at create shipment MR time
         mock_shipment_image_create = copy.deepcopy(mock_shipment_image)
