
name: unit-tests

on:
  pull_request:
    paths:
      - '**'

jobs:
  tests:
    runs-on: ubuntu-latest
    container: registry.access.redhat.com/ubi9/ubi:latest
    steps:
      - name: Install dependencies
        run: dnf install -y git clang
      - name: Install uv
        run: curl -LsSf https://astral.sh/uv/install.sh | sh
      - name: Verify uv installation
        run: uv --version
      - uses: actions/checkout@v4
        with:
          fetch-depth: 0
          set-safe-directory: ${{ env.GITHUB_WORKSPACE }}
      - name: Install packages
<<<<<<< HEAD
        run: dnf install -y gcc krb5-devel make glibc python3-rpm
      - name: Set up Python
        uses: actions/setup-python@v5
        with:
          python-version: '3.11'
=======
        run: dnf install -y gcc krb5-devel make glibc
>>>>>>> 58e8dfd6
      - name: Create venv and install dependencies
        run: make venv
      - name: Run tests
        run: make test<|MERGE_RESOLUTION|>--- conflicted
+++ resolved
@@ -22,15 +22,11 @@
           fetch-depth: 0
           set-safe-directory: ${{ env.GITHUB_WORKSPACE }}
       - name: Install packages
-<<<<<<< HEAD
         run: dnf install -y gcc krb5-devel make glibc python3-rpm
       - name: Set up Python
         uses: actions/setup-python@v5
         with:
           python-version: '3.11'
-=======
-        run: dnf install -y gcc krb5-devel make glibc
->>>>>>> 58e8dfd6
       - name: Create venv and install dependencies
         run: make venv
       - name: Run tests
