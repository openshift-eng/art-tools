<<<<<<< HEAD
from typing import OrderedDict
from datetime import datetime
from artcommonlib.constants import RELEASE_SCHEDULES
import requests
import re
=======
import re
from typing import OrderedDict, Optional
>>>>>>> 9a6eb5f5


def remove_prefix(s: str, prefix: str) -> str:
    if s.startswith(prefix):
        return s[len(prefix):]
    else:
        return s[:]


def remove_prefixes(s: str, *args) -> str:
    for prefix in args:
        s = remove_prefix(s, prefix)
    return s


def remove_suffix(s: str, suffix: str) -> str:
    # suffix='' should not call self[:-0].
    if suffix and s.endswith(suffix):
        return s[:-len(suffix)]
    else:
        return s[:]


def convert_remote_git_to_https(source_url: str):
    """
    Accepts a source git URL in ssh or https format and return it in a normalized
    https format (:port on servers is not supported):
        - https protocol
        - no trailing /
    :param source_url: Git remote
    :return: Normalized https git URL
    """
    url = source_url.strip().rstrip('/')
    url = remove_prefixes(url, 'http://', 'https://', 'git://', 'git@', 'ssh://')
    url = remove_suffix(url, '.git')
    url = url.split('@', 1)[-1]  # Strip username@

    if url.find(':') > -1:
        server, org_repo = url.rsplit(':', 1)
    elif url.rfind('/') > -1:
        server, org_repo = url.rsplit('/', 1)
    else:
        return f'https://{url}'  # weird..

    return f'https://{server}/{org_repo}'


def convert_remote_git_to_ssh(url):
    """
    Accepts a remote git URL and turns it into a git@
    ssh form.
    :param url: The initial URL
    :return: A url in git@server:repo.git
    """
    server, org, repo_name = split_git_url(url)
    return f'git@{server}:{org}/{repo_name}.git'


def split_git_url(url) -> (str, str, str):
    """
    :param url: A remote ssh or https github url
    :return: Splits a github url into the server name, org, and repo name
    """
    https_normalized = convert_remote_git_to_https(url)
    url = https_normalized[8:]  # strip https://
    server, repo = url.split('/', 1)  # e.g. 'github.com', 'openshift/origin'
    org, repo_name = repo.split('/', 1)
    return server, org, repo_name


def merge_objects(a, b):
    """ Merges two, potentially deep, objects into a new one and returns the result.
    'a' is layered over 'b' and is dominant when necessary. The output is 'c'.
    """
    if not isinstance(a, dict) or not isinstance(b, dict):
        return a
    c: OrderedDict = b.copy()
    for k, v in a.items():
        c[k] = merge_objects(v, b.get(k))
        if k not in b:
            # move new entry to the beginning
            c.move_to_end(k, last=False)
    return c


<<<<<<< HEAD
def is_future_release_date(date_str):
    """
    If the input date is in future then return True elase False
    """
    try:
        target_date = datetime.strptime(date_str, "%Y-%m-%d")
    except ValueError:
        return False
    current_date = datetime.now()
    if target_date > current_date:
        return True
    else:
        return False


def get_assembly_release_date(assembly, group):
    """
    Get assembly release release date from release schedule API
    """
    release_schedules = requests.get(f'{RELEASE_SCHEDULES}/{group}.z/?fields=all_ga_tasks', headers={'Accept': 'application/json'})
    for release in release_schedules.json()['all_ga_tasks']:
        if assembly in release['name']:
            assembly_release_data = datetime.strptime(release['date_start'], "%Y-%m-%d").strftime("%Y-%b-%d")
            break
    return assembly_release_data


def get_inflight(assembly, group):
    """
    Get inflight release name from current assembly release
    """
    inflight_release = None
    assembly_release_date = get_assembly_release_date(assembly, group)
    match = re.fullmatch(r"openshift-(\d+).(\d+)", group)
    if not match:
        raise ValueError(f"Invalid group name: {group}")
    previous_release = f"openshift-{int(match[1])}.{int(match[2])-1}"
    release_schedules = requests.get(f'{RELEASE_SCHEDULES}/{previous_release}.z/?fields=all_ga_tasks', headers={'Accept': 'application/json'})
    for release in release_schedules.json()['all_ga_tasks']:
        is_future = is_future_release_date(release['date_start'])
        if is_future:
            days_diff = abs((datetime.strptime(assembly_release_date, "%Y-%m-%d") - datetime.strptime(release['date_start'], "%Y-%m-%d")).days)
            if days_diff <= 5:  # if next Y-1 release and assembly release in the same week
                match = re.search(r'\d+\.\d+\.\d+', release['name'])
                if match:
                    inflight_release = match.group()
                    break
                else:
                    raise ValueError(f"Didn't find in_inflight release in {release['name']}")
    return inflight_release
=======
def isolate_rhel_major_from_version(version: str) -> Optional[int]:
    """
    E.g. '9.2' => 9
    """

    match = re.fullmatch(r"(\d+).(\d+)", version)
    if match:
        return int(match[1])
    return None
>>>>>>> 9a6eb5f5
<|MERGE_RESOLUTION|>--- conflicted
+++ resolved
@@ -1,13 +1,8 @@
-<<<<<<< HEAD
-from typing import OrderedDict
+from typing import OrderedDict, Optional
 from datetime import datetime
 from artcommonlib.constants import RELEASE_SCHEDULES
 import requests
 import re
-=======
-import re
-from typing import OrderedDict, Optional
->>>>>>> 9a6eb5f5
 
 
 def remove_prefix(s: str, prefix: str) -> str:
@@ -93,7 +88,6 @@
     return c
 
 
-<<<<<<< HEAD
 def is_future_release_date(date_str):
     """
     If the input date is in future then return True elase False
@@ -144,7 +138,8 @@
                 else:
                     raise ValueError(f"Didn't find in_inflight release in {release['name']}")
     return inflight_release
-=======
+
+
 def isolate_rhel_major_from_version(version: str) -> Optional[int]:
     """
     E.g. '9.2' => 9
@@ -153,5 +148,4 @@
     match = re.fullmatch(r"(\d+).(\d+)", version)
     if match:
         return int(match[1])
-    return None
->>>>>>> 9a6eb5f5
+    return None