import asyncio
import os
import pathlib
import traceback

from artcommonlib import assertion, build_util, exectools, logutil
from artcommonlib.model import ListModel, Missing, Model
from artcommonlib.pushd import Dir
from artcommonlib.release_util import (isolate_assembly_in_release,
                                       isolate_el_version_in_release)
from dockerfile_parse import DockerfileParser

from doozerlib import state
from doozerlib.constants import (KONFLUX_REPO_CA_BUNDLE_FILENAME,
                                 KONFLUX_REPO_CA_BUNDLE_HOST,
                                 KONFLUX_REPO_CA_BUNDLE_TMP_PATH)
from doozerlib.distgit import ImageDistGitRepo
from doozerlib.konflux_builder import KonfluxBuilder

KONFLUX_QUAY_REGISTRY = "quay.io/rh_ee_asdas/konflux-test"


class KonfluxImageDistGitRepo(ImageDistGitRepo):
    """
    It's not technically distgit anymore, but using the same name for simplicity
    """
    def __init__(self, metadata, autoclone=True, dry_run=False):
        super(KonfluxImageDistGitRepo, self).__init__(metadata, autoclone=False)

        # Using k_distgits_dir which points to the new konflux dir
        self.distgit_dir = os.path.join(self.runtime.k_distgits_dir, self.metadata.distgit_key)
        self.dg_path = pathlib.Path(self.distgit_dir)
        self.upstream_branch = ""
        self.is_konflux = True
        self.dry_run = dry_run

        if autoclone:
            self.clone()

    def clone(self) -> None:
        # Refresh if dir already exists, instead of cloning
        if os.path.isdir(self.distgit_dir):
            with Dir(self.distgit_dir):
                self.logger.info(f"{self.distgit_dir} dir already exists, refreshing git instead of cloning")
                exectools.cmd_assert('git fetch --all', retries=3)
                exectools.cmd_assert('git reset --hard @{upstream}', retries=3)
            return

        branch = self.metadata.config.content.source.git.branch.target
        url = self.metadata.config.content.source.git.url

        git_args = ["--no-single-branch", "--branch", branch]
        self.runtime.git_clone(url, self.distgit_dir, gitargs=git_args)

    def push(self):
        """
        Push to the appropriate branch on openshift-priv
        """
        # Figure out which branch to push to
        self.upstream_branch = f"art-<{self.runtime.group}>-assembly-<{self.runtime.assembly}>-dgk-<{self.name}>"
        self.logger.info(f"Setting upstream branch to: {self.upstream_branch}")

        if self.dry_run:
            self.logger.info(f"Would have pushed to branch {self.upstream_branch} in openshift-priv")
            return
        with Dir(self.dg_path):
            self.logger.info("Pushing konflux repository %s", self.name)
            # When initializing new release branches, a large amount of data needs to
            # be pushed. If every repo within a release is being pushed at the same
            # time, a single push invocation can take hours to complete -- making the
            # timeout value counterproductive. Limit to 5 simultaneous pushes.
            with self.runtime.get_named_semaphore('k_distgit::push', count=5):
                exectools.cmd_assert(f"git checkout -b {self.upstream_branch}")
                exectools.cmd_assert(f"git push --set-upstream origin {self.upstream_branch} -f", retries=3)

        return self.metadata, True

    def add_distgits_diff(self, diff):
        return self.runtime.add_distgits_diff(self.metadata.distgit_key, diff, konflux=True)

    def update_distgit_dir(self, version, release, prev_release=None, force_yum_updates=False):
        version, release = super().update_distgit_dir(version=version, release=release, prev_release=prev_release, force_yum_updates=force_yum_updates)

        # DNF repo injection steps for Konflux
        dfp = DockerfileParser(path=str(self.dg_path.joinpath('Dockerfile')))
        # Populating the repo file needs to happen after every FROM before the original Dockerfile can invoke yum/dnf.
        dfp.add_lines(
            "\n# Start Konflux-specific steps",
            "RUN mkdir -p /tmp/yum_temp; mv /etc/yum.repos.d/*.repo /tmp/yum_temp/ || true",
            "COPY .oit/signed.repo /etc/yum.repos.d/",
            f"ADD {KONFLUX_REPO_CA_BUNDLE_HOST}/{KONFLUX_REPO_CA_BUNDLE_FILENAME} {KONFLUX_REPO_CA_BUNDLE_TMP_PATH}",
            "# End Konflux-specific steps\n\n",
            at_start=True,
            all_stages=True,
        )

        # Put back original yum config
        dfp.add_lines(
            "\n# Start Konflux-specific steps",
            "RUN cp /tmp/yum_temp/* /etc/yum.repos.d/ || true",
            "# End Konflux-specific steps\n\n"
        )
        return version, release

<<<<<<< HEAD
    def k_build_container(self, terminate_event):
        if self.org_image_name is None or self.org_version is None:
            if not os.path.isfile(os.path.join(self.distgit_dir, 'Dockerfile')):
                msg = ('No Dockerfile found in {}'.format(self.distgit_dir))
            else:
                msg = ('Unknown error loading Dockerfile information')

            self.logger.info(msg)
            state.record_image_fail(self.runtime.state[self.runtime.command], self.metadata, msg, self.runtime.logger)
            return (self.metadata.distgit_key, False)

        release = self.org_release if self.org_release is not None else '?'

        try:
            # If this image is FROM another group member, we need to wait on that group member
            # Use .get('from',None) since from is a reserved word.
            image_from = Model(self.config.get('from', None))
            if image_from.member is not Missing:
                self._set_wait_for(image_from.member, terminate_event)
            for builder in image_from.get('builder', []):
                if 'member' in builder:
                    self._set_wait_for(builder['member'], terminate_event)

            if self.runtime.assembly and isolate_assembly_in_release(release) != self.runtime.assembly:
                # Assemblies should follow its naming convention
                raise ValueError(f"Image {self.name} is not rebased with assembly '{self.runtime.assembly}'.")

            konflux_builder = KonfluxBuilder(runtime=self.runtime, distgit_name=self.name, namespace="asdas-tenant")
            try:
                status = asyncio.run(konflux_builder.build())

                if not status:
                    raise Exception("Error in konflux builder")

            except Exception:
                raise

            self.build_status = True
        except (Exception, KeyboardInterrupt):
            tb = traceback.format_exc()
            self.logger.info("Exception occurred during build:\n{}".format(tb))
            # This is designed to fall through to finally. Since this method is designed to be
            # threaded, we should not throw an exception; instead return False.
        finally:
            # Regardless of success, allow other images depending on this one to progress or fail.
            self.build_lock.release()

    def _konflux_watch_build(self):
        pass
=======
    def _mapped_image_from_member(self, image, original_parent, dfp):
        base = image.member

        # Parent images need to be rebased for konflux as well
        from_image_metadata = self.runtime.resolve_image(base)

        if from_image_metadata is None:
            raise Exception("For konflux, parent images needs to be rebased as well, for now")

        from_image_distgit = from_image_metadata.k_distgit_repo()
        if from_image_distgit.private_fix is None:  # This shouldn't happen.
            raise ValueError(
                f"Parent image {base} doesn't have .p0/.p1 flag determined. "
                f"This indicates a bug in Doozer."
            )
        # If the parent we are going to build is embargoed, this image should also be embargoed
        self.private_fix = from_image_distgit.private_fix

        # Tag format <distgit_name>_<distgit_branch>_<uuid_tag>
        # Eg: quay.io/rh_ee_asdas/konflux-test:openshift-base-rhel9_rhaos-4.17-rhel-9_v4.17.0.20240606.094143
        return f"{KONFLUX_QUAY_REGISTRY}:{from_image_metadata.distgit_key}_{self.config.distgit.branch}_{self.uuid_tag}"
>>>>>>> fa9f59d1
<|MERGE_RESOLUTION|>--- conflicted
+++ resolved
@@ -102,7 +102,28 @@
         )
         return version, release
 
-<<<<<<< HEAD
+    def _mapped_image_from_member(self, image, original_parent, dfp):
+        base = image.member
+
+        # Parent images need to be rebased for konflux as well
+        from_image_metadata = self.runtime.resolve_image(base)
+
+        if from_image_metadata is None:
+            raise Exception("For konflux, parent images needs to be rebased as well, for now")
+
+        from_image_distgit = from_image_metadata.k_distgit_repo()
+        if from_image_distgit.private_fix is None:  # This shouldn't happen.
+            raise ValueError(
+                f"Parent image {base} doesn't have .p0/.p1 flag determined. "
+                f"This indicates a bug in Doozer."
+            )
+        # If the parent we are going to build is embargoed, this image should also be embargoed
+        self.private_fix = from_image_distgit.private_fix
+
+        # Tag format <distgit_name>_<distgit_branch>_<uuid_tag>
+        # Eg: quay.io/rh_ee_asdas/konflux-test:openshift-base-rhel9_rhaos-4.17-rhel-9_v4.17.0.20240606.094143
+        return f"{KONFLUX_QUAY_REGISTRY}:{from_image_metadata.distgit_key}_{self.config.distgit.branch}_{self.uuid_tag}"
+
     def k_build_container(self, terminate_event):
         if self.org_image_name is None or self.org_version is None:
             if not os.path.isfile(os.path.join(self.distgit_dir, 'Dockerfile')):
@@ -151,27 +172,4 @@
             self.build_lock.release()
 
     def _konflux_watch_build(self):
-        pass
-=======
-    def _mapped_image_from_member(self, image, original_parent, dfp):
-        base = image.member
-
-        # Parent images need to be rebased for konflux as well
-        from_image_metadata = self.runtime.resolve_image(base)
-
-        if from_image_metadata is None:
-            raise Exception("For konflux, parent images needs to be rebased as well, for now")
-
-        from_image_distgit = from_image_metadata.k_distgit_repo()
-        if from_image_distgit.private_fix is None:  # This shouldn't happen.
-            raise ValueError(
-                f"Parent image {base} doesn't have .p0/.p1 flag determined. "
-                f"This indicates a bug in Doozer."
-            )
-        # If the parent we are going to build is embargoed, this image should also be embargoed
-        self.private_fix = from_image_distgit.private_fix
-
-        # Tag format <distgit_name>_<distgit_branch>_<uuid_tag>
-        # Eg: quay.io/rh_ee_asdas/konflux-test:openshift-base-rhel9_rhaos-4.17-rhel-9_v4.17.0.20240606.094143
-        return f"{KONFLUX_QUAY_REGISTRY}:{from_image_metadata.distgit_key}_{self.config.distgit.branch}_{self.uuid_tag}"
->>>>>>> fa9f59d1
+        pass