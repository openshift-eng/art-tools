import io
import os
import click
import yaml
import json
import hashlib
import time
import datetime
import random
import re
from typing import Dict, Set

from github import Github, UnknownObjectException, GithubException, PullRequest

from jira import JIRA, Issue
from tenacity import retry, stop_after_attempt, wait_fixed

from dockerfile_parse import DockerfileParser
from doozerlib.model import Model, Missing
from doozerlib.pushd import Dir
from doozerlib.cli import cli, pass_runtime
from doozerlib import exectools, constants
from doozerlib.image import ImageMetadata
from doozerlib.util import get_docker_config_json, convert_remote_git_to_ssh, \
    split_git_url, remove_prefix, green_print, \
<<<<<<< HEAD
    yellow_print, red_print, convert_remote_git_to_https, \
    what_is_in_master, extract_version_fields
=======
    yellow_print, \
    what_is_in_master, extract_version_fields, convert_remote_git_to_https
>>>>>>> 048ebea9


@cli.group("images:streams", short_help="Manage ART equivalent images in upstream CI.")
def images_streams():
    """
    When changing streams.yml, the following sequence of operations is required.

    \b
    1. Set KUBECONFIG to the art-publish service account.
    2. Run gen-buildconfigs with --apply or 'oc apply' it after the fact.
    3. Run mirror verb to push the images to the api.ci cluster (consider if --only-if-missing is appropriate).
    4. Run start-builds to trigger buildconfigs if they have not run already.
    5. Run 'check-upstream' after about 10 minutes to make sure those builds have succeeded. Investigate any failures.
    6. Run 'prs open' when check-upstream indicates all builds are complete.

    To test changes before affecting CI:

    \b
    - You can run, 'gen-buildconfigs', 'start-builds', and 'check-upstream' with the --live-test-mode flag.
      This will create and run real buildconfigs on api.ci, but they will not promote into locations used by CI.
    - You can run 'prs open' with --moist-run. This will create forks for the target repos, but will only
      print out PRs that would be opened instead of creating them.

    """
    pass


@images_streams.command('mirror', short_help='Reads streams.yml and mirrors out ART equivalent images to api.ci.')
@click.option('--stream', 'streams', metavar='STREAM_NAME', default=[], multiple=True, help='If specified, only these stream names will be mirrored.')
@click.option('--only-if-missing', default=False, is_flag=True, help='Only mirror the image if there is presently no equivalent image upstream.')
@click.option('--live-test-mode', default=False, is_flag=True, help='Append "test" to destination images to exercise live-test-mode buildconfigs')
@click.option('--dry-run', default=False, is_flag=True, help='Do not build anything, but only print build operations.')
@pass_runtime
def images_streams_mirror(runtime, streams, only_if_missing, live_test_mode, dry_run):
    runtime.initialize(clone_distgits=False, clone_source=False)
    runtime.assert_mutation_is_permitted()

    if streams:
        user_specified = True
    else:
        user_specified = False
        streams = runtime.get_stream_names()

    upstreaming_entries = _get_upstreaming_entries(runtime, streams)

    for upstream_entry_name, config in upstreaming_entries.items():
        if config.mirror is True or user_specified:
            upstream_dest = config.upstream_image
            mirror_arm = False
            if upstream_dest is Missing:
                raise IOError(f'Unable to mirror {upstream_entry_name} since upstream_image is not defined')

            # If the configuration specifies an upstream_image_base, then ART is responsible for mirroring
            # that location and NOT the upstream_image. A buildconfig from gen-buildconfig is responsible
            # for transforming upstream_image_base to upstream_image.
            if config.upstream_image_base is not Missing:
                upstream_dest = config.upstream_image_base
                if "aarch64" in runtime.arches:
                    mirror_arm = True

            brew_image = config.image
            brew_pullspec = runtime.resolve_brew_image_url(brew_image)

            if only_if_missing:
                check_cmd = f'oc image info {upstream_dest}'
                rc, check_out, check_err = exectools.cmd_gather(check_cmd)
                if mirror_arm:
                    check_cmd_arm = f'oc image info {upstream_dest}-arm64'
                    rc_arm, check_out, check_err = exectools.cmd_gather(check_cmd_arm)
                    if rc == 0 and rc_arm == 0:
                        print(f'Image {upstream_dest} and {upstream_dest}-arm64 seems to exist already; skipping because of --only-if-missing')
                        continue
                else:
                    if rc == 0:
                        print(f'Image {upstream_dest} seems to exist already; skipping because of --only-if-missing')
                        continue

            if live_test_mode:
                upstream_dest += '.test'

            as_manifest_list = ''
            if config.mirror_manifest_list is True:
                as_manifest_list = '--keep-manifest-list'

            cmd = f'oc image mirror {as_manifest_list} {brew_pullspec} {upstream_dest}'

            if runtime.registry_config_dir is not None:
                cmd += f" --registry-config={get_docker_config_json(runtime.registry_config_dir)}"
            if dry_run:
                print(f'For {upstream_entry_name}, would have run: {cmd}')
            else:
                exectools.cmd_assert(cmd, retries=3, realtime=True)

            # mirror arm64 builder and base images for CI
            if mirror_arm:
                # oc image mirror will filter out missing arches (as long as the manifest is there) regardless of specifying --skip-missing
                arm_cmd = f'oc image mirror --filter-by-os linux/arm64 {brew_pullspec} {upstream_dest}-arm64'
                if runtime.registry_config_dir is not None:
                    arm_cmd += f" --registry-config={get_docker_config_json(runtime.registry_config_dir)}"
                if dry_run:
                    print(f'For {upstream_entry_name}, would have run: {arm_cmd}')
                else:
                    exectools.cmd_assert(arm_cmd, retries=3, realtime=True, timeout=1800)


@images_streams.command('check-upstream', short_help='Dumps information about CI buildconfigs/mirrored images associated with this group.')
@click.option('--live-test-mode', default=False, is_flag=True, help='Scan for live-test mode buildconfigs')
@pass_runtime
def images_streams_check_upstream(runtime, live_test_mode):
    runtime.initialize(clone_distgits=False, clone_source=False)

    istags_status = []
    upstreaming_entries = _get_upstreaming_entries(runtime)

    for upstream_entry_name, config in upstreaming_entries.items():

        upstream_dest = config.upstream_image
        _, dest_ns, dest_istag = upstream_dest.rsplit('/', maxsplit=2)

        if live_test_mode:
            dest_istag += '.test'

        rc, stdout, stderr = exectools.cmd_gather(f'oc get -n {dest_ns} istag {dest_istag} --no-headers')
        if rc:
            istags_status.append(f'ERROR: {upstream_entry_name}\nIs not yet represented upstream in {dest_ns} istag/{dest_istag}')
        else:
            istags_status.append(f'OK: {upstream_entry_name} exists, but check whether it is recently updated\n{stdout}')

    group_label = runtime.group_config.name
    if live_test_mode:
        group_label += '.test'

    bc_stdout, bc_stderr = exectools.cmd_assert(f'oc -n ci get -o=wide buildconfigs -l art-builder-group={group_label}')
    builds_stdout, builds_stderr = exectools.cmd_assert(f'oc -n ci get -o=wide builds -l art-builder-group={group_label}')
    print('Build configs:')
    print(bc_stdout or bc_stderr)
    print('Recent builds:')
    print(builds_stdout or builds_stderr)

    print('Upstream imagestream tag status')
    for istag_status in istags_status:
        print(istag_status)
        print()


@images_streams.command('start-builds', short_help='Triggers a build for each buildconfig associated with this group.')
@click.option('--as', 'as_user', metavar='CLUSTER_USERNAME', required=False, default=None, help='Specify --as during oc start-build')
@click.option('--live-test-mode', default=False, is_flag=True, help='Act on live-test mode buildconfigs')
@pass_runtime
def images_streams_start_buildconfigs(runtime, as_user, live_test_mode):
    runtime.initialize(clone_distgits=False, clone_source=False)

    group_label = runtime.group_config.name
    if live_test_mode:
        group_label += '.test'

    cmd = f'oc -n ci get -o=name buildconfigs -l art-builder-group={group_label}'
    if as_user:
        cmd += f' --as {as_user}'
    bc_stdout, bc_stderr = exectools.cmd_assert(cmd, retries=3)
    bc_stdout = bc_stdout.strip()

    if bc_stdout:
        for name in bc_stdout.splitlines():
            print(f'Triggering: {name}')
            cmd = f'oc -n ci start-build {name}'
            if as_user:
                cmd += f' --as {as_user}'
            stdout, stderr = exectools.cmd_assert(cmd, retries=3)
            print('   ' + stdout or stderr)
    else:
        print(f'No buildconfigs associated with this group: {group_label}')


def _get_upstreaming_entries(runtime, stream_names=None):
    """
    Looks through streams.yml entries and each image metadata for upstream
    transform information.
    :param runtime: doozer runtime
    :param stream_names: A list of streams to look for in streams.yml. If None or empty, all will be searched.
    :return: Returns a map[name] => { transform: '...', upstream_image.... } where name is a stream name or distgit key.
    """

    if not stream_names:
        # If not specified, use all.
        stream_names = runtime.get_stream_names()

    upstreaming_entries = {}
    streams_config = runtime.streams
    for stream in stream_names:
        config = streams_config[stream]
        if config is Missing:
            raise IOError(f'Did not find stream {stream} in streams.yml for this group')
        if config.upstream_image is not Missing:
            upstreaming_entries[stream] = streams_config[stream]

    # Some images also have their own upstream information. This allows them to
    # be mirrored out into upstream, optionally transformed, and made available as builder images for
    # other images without being in streams.yml.
    for image_meta in runtime.ordered_image_metas():
        if image_meta.config.content.source.ci_alignment.upstream_image is not Missing:
            upstream_entry = Model(dict_to_model=image_meta.config.content.source.ci_alignment.primitive())  # Make a copy
            upstream_entry['image'] = image_meta.pull_url()  # Make the image metadata entry match what would exist in streams.yml.
            if upstream_entry.final_user is Missing:
                upstream_entry.final_user = image_meta.config.final_stage_user
            upstreaming_entries[image_meta.distgit_key] = upstream_entry

    return upstreaming_entries


@images_streams.command('gen-buildconfigs', short_help='Generates buildconfigs necessary to assemble ART equivalent images upstream.')
@click.option('--stream', 'streams', metavar='STREAM_NAME', default=[], multiple=True, help='If specified, only these stream names will be processed.')
@click.option('-o', '--output', metavar='FILENAME', required=True, help='The filename into which to write the YAML. It should be oc applied against api.ci as art-publish. The file may be empty if there are no buildconfigs.')
@click.option('--as', 'as_user', metavar='CLUSTER_USERNAME', required=False, default=None, help='Specify --as during oc apply')
@click.option('--apply', default=False, is_flag=True, help='Apply the output if any buildconfigs are generated')
@click.option('--live-test-mode', default=False, is_flag=True, help='Generate live-test mode buildconfigs')
@pass_runtime
def images_streams_gen_buildconfigs(runtime, streams, output, as_user, apply, live_test_mode):
    """
    ART has a mandate to make "ART equivalent" images available usptream for CI workloads. This enables
    CI to compile with the same golang version ART is using and use identical UBI8 images, etc. To accomplish
    this, streams.yml contains metadata which is extraneous to the product build, but critical to enable
    a high fidelity CI signal.
    It may seem at first that all we would need to do was mirror the internal brew images we use
    somewhere accessible by CI, but it is not that simple:
    1. When a CI build yum installs, it needs to pull RPMs from an RPM mirroring service that runs in
       CI. That mirroring service subsequently pulls and caches files ART syncs using reposync.
    2. There is a variation of simple golang builders that CI uses to compile test cases. These
       images are configured in ci-operator config's 'build_root' and they are used to build
       and run test cases. Sometimes called 'CI release' image, these images contain tools that
       are not part of the typical golang builder (e.g. tito).
    Both of these differences require us to 'transform' the image ART uses in brew into an image compatible
    for use in CI. A challenge to this transformation is that they must be performed in the CI context
    as they depend on the services only available in ci (e.g. base-4-6-rhel8.ocp.svc is used to
    find the current yum repo configuration which should be used).
    To accomplish that, we don't build the images ourselves. We establish OpenShift buildconfigs on the CI
    cluster which process intermediate images we push into the final, CI consumable image.
    These buildconfigs are generated dynamically by this sub-verb.
    The verb will also create a daemonset for the group on the CI cluster. This daemonset overcomes
    a bug in OpenShift 3.11 where the kubelet can garbage collection an image that the build process
    is about to use (because the kubelet & build do not communicate). The daemonset forces the kubelet
    to know the image is in use. These daemonsets can like be eliminated when CI infra moves fully to
    4.x.
    """
    runtime.initialize(clone_distgits=False, clone_source=False)
    runtime.assert_mutation_is_permitted()

    transform_rhel_7_base_repos = 'rhel-7/base-repos'
    transform_rhel_8_base_repos = 'rhel-8/base-repos'
    transform_rhel_9_base_repos = 'rhel-9/base-repos'
    transform_rhel_7_golang = 'rhel-7/golang'
    transform_rhel_8_golang = 'rhel-8/golang'
    transform_rhel_9_golang = 'rhel-9/golang'
    transform_rhel_7_ci_build_root = 'rhel-7/ci-build-root'
    transform_rhel_8_ci_build_root = 'rhel-8/ci-build-root'
    transform_rhel_9_ci_build_root = 'rhel-9/ci-build-root'

    # The set of valid transforms
    transforms = set([
        transform_rhel_7_base_repos,
        transform_rhel_8_base_repos,
        transform_rhel_9_base_repos,
        transform_rhel_7_golang,
        transform_rhel_8_golang,
        transform_rhel_9_golang,
        transform_rhel_7_ci_build_root,
        transform_rhel_8_ci_build_root,
        transform_rhel_9_ci_build_root,
    ])

    major = runtime.group_config.vars['MAJOR']
    minor = runtime.group_config.vars['MINOR']

    rpm_repos_conf = runtime.group_config.repos or {}

    group_label = runtime.group_config.name
    if live_test_mode:
        group_label += '.test'

    buildconfig_definitions = []

    upstreaming_entries = _get_upstreaming_entries(runtime, streams)

    for upstream_entry_name, config in upstreaming_entries.items():

        transform = config.transform
        if transform is Missing:
            # No buildconfig is necessary
            continue

        if transform not in transforms:
            raise IOError(f'Unable to render buildconfig for upstream config {upstream_entry_name} - transform {transform} not found within {transforms}')

        upstream_dest = config.upstream_image
        upstream_intermediate_image = config.upstream_image_base
        if upstream_dest is Missing or upstream_intermediate_image is Missing:
            raise IOError(f'Unable to render buildconfig for upstream config {upstream_entry_name} - you must define upstream_image_base AND upstream_image')

        # split a pullspec like registry.svc.ci.openshift.org/ocp/builder:rhel-8-golang-openshift-{MAJOR}.{MINOR}.art
        # into  OpenShift namespace, imagestream, and tag
        _, intermediate_ns, intermediate_istag = upstream_intermediate_image.rsplit('/', maxsplit=2)
        if live_test_mode:
            intermediate_istag += '.test'
        intermediate_imagestream, intermediate_tag = intermediate_istag.split(':')

        _, dest_ns, dest_istag = upstream_dest.rsplit('/', maxsplit=2)
        if live_test_mode:
            dest_istag += '.test'
        dest_imagestream, dest_tag = dest_istag.split(':')

        python_file_dir = os.path.dirname(__file__)

        # should align with files like: doozerlib/cli/ci_transforms/rhel-7/base-repos
        # OR ocp-build-data branch ci_transforms/rhel-7/base-repos . The latter is given
        # priority.
        ocp_build_data_transform = os.path.join(runtime.data_dir, 'ci_transforms', transform, 'Dockerfile')
        if os.path.exists(ocp_build_data_transform):
            transform_template = os.path.join(runtime.data_dir, 'ci_transforms', transform, 'Dockerfile')
        else:
            # fall back to the doozerlib versions
            transform_template = os.path.join(python_file_dir, 'ci_transforms', transform, 'Dockerfile')

        with open(transform_template, mode='r', encoding='utf-8') as tt:
            transform_template_content = tt.read()

        dfp = DockerfileParser(cache_content=True, fileobj=io.BytesIO())
        dfp.content = transform_template_content

        # Make sure that upstream images can discern they are building in CI with ART equivalent images
        dfp.envs['OPENSHIFT_CI'] = 'true'

        dfp.labels['io.k8s.display-name'] = f'{dest_imagestream}-{dest_tag}'
        dfp.labels['io.k8s.description'] = f'ART equivalent image {group_label}-{upstream_entry_name} - {transform}'
        dfp.add_lines('USER 0')  # Make sure we are root so that repos can be modified

        def add_localdev_repo_profile(profile):
            """
            The images we push to CI are used in two contexts:
            1. In CI builds, running on the CI clusters.
            2. In local development (e.g. docker build).
            This method is enabling the latter. If a developer is connected to the VPN,
            they will not be able to resolve RPMs through the RPM mirroring service running
            on CI, but they will be able to pull RPMs directly from the sources ART does.
            Since skip_if_unavailable is True globally, it doesn't matter if they can't be
            accessed via CI.
            """
            for repo_name in rpm_repos_conf.keys():
                repo_desc = rpm_repos_conf[repo_name]
                localdev_repo_name = f'localdev-{repo_name}'
                repo_conf = repo_desc.conf
                ci_alignment = repo_conf.ci_alignment
                if ci_alignment.localdev.enabled and profile in ci_alignment.profiles:
                    # CI only really deals with x86_64 at this time.
                    if repo_conf.baseurl.unsigned:
                        x86_64_url = repo_conf.baseurl.unsigned.x86_64
                    else:
                        x86_64_url = repo_conf.baseurl.x86_64
                    if not x86_64_url:
                        raise IOError(f'Expected x86_64 baseurl for repo {repo_name}')
                    dfp.add_lines(f"RUN echo -e '[{localdev_repo_name}]\\nname = {localdev_repo_name}\\nid = {localdev_repo_name}\\nbaseurl = {x86_64_url}\\nenabled = 1\\ngpgcheck = 0\\nsslverify=0\\n' > /etc/yum.repos.d/{localdev_repo_name}.repo")

        if transform == transform_rhel_9_base_repos or config.transform == transform_rhel_9_golang:
            # The repos transform create a build config that will layer the base image with CI appropriate yum
            # repository definitions.
            dfp.add_lines(f'RUN rm -rf /etc/yum.repos.d/*.repo && curl http://base-{major}-{minor}-rhel9.ocp.svc > /etc/yum.repos.d/ci-rpm-mirrors.repo')

            # Allow the base repos to be used BEFORE art begins mirroring 4.x to openshift mirrors.
            # This allows us to establish this locations later -- only disrupting CI for those
            # components that actually need reposync'd RPMs from the mirrors.
            dfp.add_lines('RUN yum config-manager --setopt=skip_if_unavailable=True --save')
            add_localdev_repo_profile('el9')

        if transform == transform_rhel_8_base_repos or config.transform == transform_rhel_8_golang:
            # The repos transform create a build config that will layer the base image with CI appropriate yum
            # repository definitions.
            dfp.add_lines(f'RUN rm -rf /etc/yum.repos.d/*.repo && curl http://base-{major}-{minor}-rhel8.ocp.svc > /etc/yum.repos.d/ci-rpm-mirrors.repo')

            # Allow the base repos to be used BEFORE art begins mirroring 4.x to openshift mirrors.
            # This allows us to establish this locations later -- only disrupting CI for those
            # components that actually need reposync'd RPMs from the mirrors.
            dfp.add_lines('RUN yum config-manager --setopt=skip_if_unavailable=True --save')
            add_localdev_repo_profile('el8')

        if transform == transform_rhel_7_base_repos or config.transform == transform_rhel_7_golang:
            # The repos transform create a build config that will layer the base image with CI appropriate yum
            # repository definitions.
            dfp.add_lines(f'RUN rm -rf /etc/yum.repos.d/*.repo && curl http://base-{major}-{minor}.ocp.svc > /etc/yum.repos.d/ci-rpm-mirrors.repo')
            # Allow the base repos to be used BEFORE art begins mirroring 4.x to openshift mirrors.
            # This allows us to establish this locations later -- only disrupting CI for those
            # components that actually need reposync'd RPMs from the mirrors.
            add_localdev_repo_profile('el7')
            dfp.add_lines("RUN yum-config-manager --save '--setopt=skip_if_unavailable=True'")
            dfp.add_lines("RUN yum-config-manager --save '--setopt=*.skip_if_unavailable=True'")

        if config.final_user:
            # If the image should not run as root/0, then allow metadata to specify a
            # true final user.
            dfp.add_lines(f'USER {config.final_user}')

        # We've arrived at a Dockerfile.
        dockerfile_content = dfp.content

        # Now to create a buildconfig for it.
        buildconfig = {
            'apiVersion': 'build.openshift.io/v1',
            'kind': 'BuildConfig',
            'metadata': {
                'name': f'{dest_imagestream}-{dest_tag}--art-builder',
                'namespace': 'ci',
                'labels': {
                    'art-builder-group': group_label,
                    'art-builder-stream': upstream_entry_name,
                },
                'annotations': {
                    'description': 'Generated by the ART pipeline by doozer. Processes raw ART images into ART equivalent images for CI.'
                }
            },
            'spec': {
                'failedBuildsHistoryLimit': 2,
                'output': {
                    'to': {
                        'kind': 'ImageStreamTag',
                        'namespace': dest_ns,
                        'name': dest_istag
                    }
                },
                'source': {
                    'dockerfile': dockerfile_content,
                    'type': 'Dockerfile'
                },
                'strategy': {
                    'dockerStrategy': {
                        'from': {
                            'kind': 'ImageStreamTag',
                            'name': intermediate_istag,
                            'namespace': intermediate_ns,
                        },
                        'imageOptimizationPolicy': 'SkipLayers',
                    },
                },
                'successfulBuildsHistoryLimit': 2,
                'triggers': [{
                    'imageChange': {},
                    'type': 'ImageChange'
                }]
            }
        }

        buildconfig_definitions.append(buildconfig)

    with open(output, mode='w+', encoding='utf-8') as f:
        objects = list()
        objects.extend(buildconfig_definitions)
        yaml.dump_all(objects, f, default_flow_style=False)

    if apply:
        if buildconfig_definitions:
            print('Applying buildconfigs...')
            cmd = f'oc apply -f {output}'
            if as_user:
                cmd += f' --as {as_user}'
            exectools.cmd_assert(cmd, retries=3)
        else:
            print('No buildconfigs were generated; skipping apply.')


def calc_parent_digest(parent_images):
    m = hashlib.md5()
    m.update(';'.join(parent_images).encode('utf-8'))
    return m.hexdigest()


def extract_parent_digest(dockerfile_path):
    with dockerfile_path.open(mode='r') as handle:
        dfp = DockerfileParser(cache_content=True, fileobj=io.BytesIO())
        dfp.content = handle.read()
    return calc_parent_digest(dfp.parent_images), dfp.parent_images


def compute_dockerfile_digest(dockerfile_path):
    with dockerfile_path.open(mode='r') as handle:
        # Read in and standardize linefeed
        content = '\n'.join(handle.read().splitlines())
        m = hashlib.md5()
        m.update(content.encode('utf-8'))
        return m.hexdigest()


def resolve_upstream_from(runtime, image_entry):
    """
    :param runtime: The runtime object
    :param image_entry: A builder or from entry. e.g. { 'member': 'openshift-enterprise-base' }  or { 'stream': 'golang; }
    :return: The upstream CI pullspec to which this entry should resolve.
    """
    major = runtime.group_config.vars['MAJOR']
    minor = runtime.group_config.vars['MINOR']

    if image_entry.member:
        target_meta = runtime.resolve_image(image_entry.member, True)

        if target_meta.config.content.source.ci_alignment.upstream_image is not Missing:
            # If the upstream is specified in the metadata, use this information
            # directly instead of a heuristic.
            return target_meta.config.content.source.ci_alignment.upstream_image
        else:
            image_name = target_meta.config.name.split('/')[-1]
            # In release payloads, images are promoted into an imagestream
            # tag name without the ose- prefix.
            image_name = remove_prefix(image_name, 'ose-')
            # e.g. registry.ci.openshift.org/ocp/4.6:base
            return f'registry.ci.openshift.org/ocp/{major}.{minor}:{image_name}'

    if image_entry.image:
        # CI is on its own. We can't give them an image that isn't available outside the firewall.
        return None
    elif image_entry.stream:
        return runtime.resolve_stream(image_entry.stream).upstream_image


def _get_upstream_source(runtime, image_meta, skip_branch_check=False):
    """
    Analyzes an image metadata to find the upstream URL and branch associated with its content.
    :param runtime: The runtime object
    :param image_meta: The metadata to inspect
    :param skip_branch_check: Skip check branch exist every time
    :return: A tuple containing (url, branch) for the upstream source OR (None, None) if there
            is no upstream source.
    """
    if "git" in image_meta.config.content.source:
        source_repo_url = image_meta.config.content.source.git.url
        source_repo_branch = image_meta.config.content.source.git.branch.target
        if not skip_branch_check:
            branch_check, err = exectools.cmd_assert(f'git ls-remote --heads {source_repo_url} {source_repo_branch}', strip=True, retries=3)
            if not branch_check:
                # Output is empty if branch does not exist
                source_repo_branch = image_meta.config.content.source.git.branch.fallback
                if source_repo_branch is Missing:
                    raise IOError(f'Unable to detect source repository branch for {image_meta.distgit_key}')
    elif "alias" in image_meta.config.content.source:
        alias = image_meta.config.content.source.alias
        if alias not in runtime.group_config.sources:
            raise IOError(f'Unable to find source alias {alias} for {image_meta.distgit_key}')
        source_repo_url = runtime.group_config.sources[alias].url
        source_repo_branch = runtime.group_config.sources[alias].branch.target
    else:
        # No upstream source, no PR to open
        return None, None

    return source_repo_url, source_repo_branch


@images_streams.group("prs", short_help="Manage ART equivalent PRs in upstream.")
def prs():
    pass


@prs.command('list', short_help='List all open prs for upstream repos (requires GITHUB_TOKEN env var to be set.')
@pass_runtime
def images_upstreampulls(runtime):
    runtime.initialize(clone_distgits=False, clone_source=False)
    retdata = {}
    upstreams = set()
    github_client = Github(os.getenv(constants.GITHUB_TOKEN))
    for image_meta in runtime.ordered_image_metas():
        source_repo_url, source_repo_branch = _get_upstream_source(runtime, image_meta, skip_branch_check=True)
        if not source_repo_url or 'github.com' not in source_repo_url:
            runtime.logger.info('Skipping PR check since there is no configured github source URL')
            continue

        public_repo_url, public_branch = runtime.get_public_upstream(source_repo_url)
        if not public_branch:
            public_branch = source_repo_branch
        _, org, repo_name = split_git_url(public_repo_url)
        if public_repo_url in upstreams:
            continue
        upstreams.add(public_repo_url)
        rateLimit = github_client.get_rate_limit()
        if rateLimit.core.remaining < 1000:
            time.sleep((rateLimit.core.reset - datetime.datetime.now()).seconds)
        public_source_repo = github_client.get_repo(f'{org}/{repo_name}')
        pulls = public_source_repo.get_pulls(state='open', sort='created')
        for pr in pulls:
            if pr.user.login == github_client.get_user().login and pr.base.ref == source_repo_branch:
                for owners_email in image_meta.config['owners']:
                    retdata.setdefault(owners_email, {}).setdefault(public_repo_url, []).append(dict(pr_url=pr.html_url, created_at=pr.created_at))
    print(yaml.dump(retdata, default_flow_style=False, width=10000))


def connect_issue_with_pr(pr: PullRequest.PullRequest, issue: str):
    """
    Aligns an existing Jira issue with a PR. Put the issue number in the title of the github pr.
    Args:
        pr: The PR to align with
        issue: JIRA issue key
    """
    exist_issues = re.findall(r'OCPBUGS-[0-9]+', pr.title)
    if issue in pr.title:  # the issue already in pr title
        return
    elif exist_issues:  # another issue is in pr title, add comment
        for comment in pr.get_issue_comments():
            if issue in comment.body:
                return  # an exist comment already have the issue
        pr.create_issue_comment(f"ART wants to connect issue [{issue}](https://issues.redhat.com/browse/{issue}) to this PR, \
                                but found it is currently hooked up to {exist_issues}. Please consult with #aos-art if it is not clear what there is to do.")
    else:  # update pr title
        pr.edit(title=f"{issue}: {pr.title}")


def reconcile_jira_issues(runtime, pr_map: Dict[str, PullRequest.PullRequest], dry_run: bool):
    """
    Ensures there is a Jira issue open for reconciliation PRs.
    Args:
        runtime: The doozer runtime
        pr_map: a map of distgit_keys->pr_object to open reconciliation PRs
        dry_run: If true, new desired jira issues would only be printed to the console.
    """
    major, minor = runtime.get_major_minor_fields()
    if (major == 4 and minor < 13) or major < 4:
        # Only enabled for 4.13 and beyond at the moment.
        return

    new_issues: Dict[str, Issue] = dict()
    existing_issues: Dict[str, Issue] = dict()

    release_version = f'{major}.{minor}'
    jira_client: JIRA = runtime.build_jira_client()

    jira_projects = jira_client.projects()
    jira_project_names = set([project.name for project in jira_projects])
    jira_project_components: Dict[str, Set[str]] = dict()  # Maps project names to the components they expose

    for distgit_key, pr in pr_map.items():
        image_meta: ImageMetadata = runtime.image_map[distgit_key]
        potential_project, potential_component = image_meta.get_jira_info()
        summary = f"Update {release_version} {image_meta.name} image to be consistent with ART"

        project = potential_project
        if potential_project not in jira_project_names:
            # If the project in the prodsec data does not exist in Jira, default to OCPBUGS
            project = 'OCPBUGS'

        if project in jira_project_components:
            available_components = jira_project_components[project]
        else:
            available_components = set([component.name for component in jira_client.project_components(project)])
            jira_project_components[project] = available_components

        component = potential_component
        if potential_component not in available_components:
            # If the component in prodsec data does not exist in the Jira project, use Unknown.
            component = 'Unknown'

        query = f'project={project} AND summary ~ "{summary}" AND statusCategory in ("To Do", "In Progress")'

        @retry(reraise=True, stop=stop_after_attempt(10), wait=wait_fixed(3))
        def search_issues(query):
            return jira_client.search_issues(query)

        open_issues = search_issues(query)

        if open_issues:
            print(f'A JIRA issue is already open for {pr.html_url}: {open_issues[0].key}')
            existing_issues[distgit_key] = open_issues[0]
            connect_issue_with_pr(pr, open_issues[0].key)
            continue

        description = f'''
Please review the following PR: {pr.html_url}

The PR has been automatically opened by ART (#forum-ocp-art) team automation and indicates
that the image(s) being used downstream for production builds are not consistent
with the images referenced in this component's github repository.

Differences in upstream and downstream builds impact the fidelity of your CI signal.

If you disagree with the content of this PR, please contact @release-artists
in #forum-ocp-art to discuss the discrepancy.

Closing this issue without addressing the difference will cause the issue to
be reopened automatically.
'''
        if potential_project != project or potential_component != component:
            description += f'''

Important: ART has recorded in their product data that bugs for
this component should be opened against Jira project "{potential_project}" and
component "{potential_component}". This project or component does not exist. Jira
should either be updated to include this component or @release-artists should be
notified of the proper mapping in the #forum-ocp-art Slack channel.

Component name: {image_meta.get_component_name()} .
Jira mapping: https://github.com/openshift-eng/ocp-build-data/blob/main/product.yml
'''
        elif potential_project == 'Unknown':
            description += f'''

Important: ART maintains a mapping of OpenShift software components to
Jira components. This component does not currently have an entry defined
within that data.
Contact @release-artists in the #forum-ocp-art Slack channel to inform them of
the Jira project and component to use for this image.

Until this is done, ART issues against this component will be opened
against OCPBUGS/Unknown -- creating unnecessary processing work and delay.

Component name: {image_meta.get_component_name()} .
Jira mapping: https://github.com/openshift-eng/ocp-build-data/blob/main/product.yml
'''

        fields = {
            'project': {'key': project},
            'issuetype': {'name': 'Bug'},
            'versions': [{'name': release_version}],  # Affects Version/s
            'customfield_12323140': [{'name': Model(runtime.gitdata.load_data(key='bug').data).target_release[-1]}],  # customfield_12323140 is Target Version in jira
            'components': [{'name': component}],
            'summary': summary,
            'description': description
        }

        if not dry_run:
            issue = jira_client.create_issue(
                fields
            )
            # check depend issues and set depend to a higher version issue if ture
            depend_issues = search_issues(f"project={project} AND summary ~ 'Update {major}.{minor+1} {image_meta.name} image to be consistent with ART'")
            if depend_issues:
                jira_client.create_issue_link("Depend", issue.key, depend_issues[0].key)
            new_issues[distgit_key] = issue
            print(f'A JIRA issue has been opened for {pr.html_url}: {issue.key}')
            connect_issue_with_pr(pr, issue.key)
        else:
            new_issues[distgit_key] = 'NEW!'
            print(f'Would have created JIRA issue for {distgit_key} / {pr.html_url}:\n{fields}\n')

    if new_issues:
        print('Newly opened JIRA issues:')
        for key, issue in new_issues.items():
            print(f'{key}: {issue}')

    if existing_issues:
        print('Previously existing JIRA issues:')
        for key, issue in existing_issues.items():
            print(f'{key}: {issue}')


@prs.command('open', short_help='Open PRs against upstream component repos that have a FROM that differs from ART metadata.')
@click.option('--github-access-token', metavar='TOKEN', required=True, help='Github access token for user.')
@click.option('--bug', metavar='BZ#', required=False, default=None, help='Title with Bug #: prefix')
@click.option('--interstitial', metavar='SECONDS', default=120, required=False, help='Delay after each new PR to prevent flooding CI')
@click.option('--ignore-ci-master', default=False, is_flag=True, help='Do not consider what is in master branch when determining what branch to target')
@click.option('--ignore-missing-images', default=False, is_flag=True, help='Do not exit if an image is missing upstream.')
@click.option('--draft-prs', default=False, is_flag=True, help='Open PRs as draft PRs')
@click.option('--moist-run', default=False, is_flag=True, help='Do everything except opening the final PRs')
@click.option('--add-auto-labels', default=False, is_flag=True, help='Add auto_labels to PRs; unless running as openshift-bot, you probably lack the privilege to do so')
@click.option('--add-label', default=[], multiple=True, help='Add a label to all open PRs (new and existing) - Requires being openshift-bot')
@pass_runtime
def images_streams_prs(runtime, github_access_token, bug, interstitial, ignore_ci_master,
                       ignore_missing_images, draft_prs, moist_run, add_auto_labels, add_label):
    runtime.initialize(clone_distgits=False, clone_source=False)
    g = Github(login_or_token=github_access_token)
    github_user = g.get_user()

    major = runtime.group_config.vars['MAJOR']
    minor = runtime.group_config.vars['MINOR']
    interstitial = int(interstitial)

    master_major, master_minor = extract_version_fields(what_is_in_master(), at_least=2)
    if not ignore_ci_master and (major > master_major or minor > master_minor):
        # ART building a release before it is in master. Too early to open PRs.
        runtime.logger.warning(f'Target {major}.{minor} has not been in master yet (it is tracking {master_major}.{master_minor}); skipping PRs')
        exit(0)

    prs_in_master = (major == master_major and minor == master_minor) and not ignore_ci_master

    pr_dgk_map = {}  # map of distgit_key to PR URLs associated with updates
    new_pr_links = {}
    skipping_dgks = set()  # If a distgit key is skipped, it children will see it in this list and skip themselves.
    checked_upstream_images = set()  # A PR will not be opened unless the upstream image exists; keep track of ones we have checked.
    errors_raised = False  # If failures are found when opening a PR, won't break the loop but will return an exit code to signal this event

    for image_meta in runtime.ordered_image_metas():
        dgk = image_meta.distgit_key
        logger = image_meta.logger
        logger.info('Analyzing image')

        streams_pr_config = image_meta.config.content.source.ci_alignment.streams_prs

        if streams_pr_config and streams_pr_config.enabled is not Missing and not streams_pr_config.enabled:
            # Make sure this is an explicit False. Missing means the default or True.
            logger.info('The image has alignment PRs disabled; ignoring')
            continue

        from_config = image_meta.config['from']
        if not from_config:
            logger.info('Skipping PR check since there is no configured .from')
            continue

        def check_if_upstream_image_exists(upstream_image):
            if upstream_image not in checked_upstream_images:
                # We don't know yet whether this image exists; perhaps a buildconfig is
                # failing. Don't open PRs for images that don't yet exist.
                try:
                    exectools.cmd_assert(f'oc image info {upstream_image}', retries=3)
                except Exception:
                    yellow_print(f'Unable to access upstream image {upstream_image} for {dgk}-- check whether buildconfigs are running successfully.')
                    if not ignore_missing_images:
                        raise
                checked_upstream_images.add(upstream_image)  # Don't check this image again since it is a little slow to do so.

        desired_parents = []

        # There are two methods to find the desired parents for upstream Dockerfiles.
        # 1. We can analyze the image_metadata "from:" stanza and determine the upstream
        #    equivalents for streams and members. This is the most common flow of the code.
        # 2. In rare circumstances, we need to circumvent this analysis and specify the
        #    desired upstreams equivalents directly in the image metadata. This is only
        #    required when the upstream Dockerfile uses something wholly different
        #    than the downstream build. Use this method by specifying:
        #      source.ci_alignment.streams_prs.from: [ list of full pullspecs ]
        # We check for option 2 first
        if streams_pr_config['from'] is not Missing:
            desired_parents = streams_pr_config['from'].primitive()  # This should be list; so we're done.
        else:
            builders = from_config.builder or []
            for builder in builders:
                upstream_image = resolve_upstream_from(runtime, builder)
                if not upstream_image:
                    logger.warning(f'Unable to resolve upstream image for: {builder}')
                    break
                check_if_upstream_image_exists(upstream_image)
                desired_parents.append(upstream_image)

            parent_upstream_image = resolve_upstream_from(runtime, from_config)
            if len(desired_parents) != len(builders) or not parent_upstream_image:
                logger.warning('Unable to find all ART equivalent upstream images for this image')
                continue

            desired_parents.append(parent_upstream_image)

        desired_parent_digest = calc_parent_digest(desired_parents)
        logger.info(f'Found desired FROM state of: {desired_parents} with digest: {desired_parent_digest}')

        desired_ci_build_root_coordinate = None
        if streams_pr_config.ci_build_root is not Missing:
            desired_ci_build_root_image = resolve_upstream_from(runtime, streams_pr_config.ci_build_root)
            check_if_upstream_image_exists(desired_ci_build_root_image)

            # Split the pullspec into an openshift namespace, imagestream, and tag.
            # e.g. registry.openshift.org:999/ocp/release:golang-1.16 => tag=golang-1.16, namespace=ocp, imagestream=release
            pre_tag, tag = desired_ci_build_root_image.rsplit(':', 1)
            _, namespace, imagestream = pre_tag.rsplit('/', 2)
            # https://docs.ci.openshift.org/docs/architecture/ci-operator/#build-root-image
            desired_ci_build_root_coordinate = {
                'namespace': namespace,
                'name': imagestream,
                'tag': tag,
            }
            logger.info(f'Found desired build_root state of: {desired_ci_build_root_coordinate}')

        source_repo_url, source_repo_branch = _get_upstream_source(runtime, image_meta)

        if not source_repo_url or 'github.com' not in source_repo_url:
            # No upstream to clone; no PRs to open
            logger.info('Skipping PR check since there is no configured github source URL')
            continue

        public_repo_url, public_branch = runtime.get_public_upstream(source_repo_url)
        if not public_branch:
            public_branch = source_repo_branch

        if (public_branch == 'master' or public_branch == 'main') and not prs_in_master:
            # If a component is not using 'release-4.x' / 'openshift-4.x' branching mechanics,
            # ART will be falling back to use master/main branch for the content of ALL
            # releases. In this case, only open a reconciliation PR for when the current
            # group matches what release CI is tracking in master.
            logger.info(f'Skipping PR for {runtime.group} : {dgk} / {public_repo_url} since associated public branch is {public_branch} but CI is tracking {master_major}.{master_minor} in that branch.')
            continue

        # There are two standard upstream branching styles:
        # release-4.x   : CI fast-forwards from default branch (master or main) when appropriate
        # openshift-4.x : Upstream team manages completely.
        # For the former style, we may need to open the PRs against the default branch (master or main).
        # For the latter style, always open directly against named branch
        if public_branch.startswith('release-') and prs_in_master:
            public_branches, _ = exectools.cmd_assert(f'git ls-remote --heads {public_repo_url}', strip=True)
            public_branches = public_branches.splitlines()
            priv_branches, _ = exectools.cmd_assert(f'git ls-remote --heads {source_repo_url}', strip=True)
            priv_branches = priv_branches.splitlines()

            if [bl for bl in public_branches if bl.endswith('/main')] and \
               [bl for bl in priv_branches if bl.endswith('/main')]:
                public_branch = 'main'
            elif [bl for bl in public_branches if bl.endswith('/master')] and \
                 [bl for bl in priv_branches if bl.endswith('/master')]:
                public_branch = 'master'
            else:
                # There are ways of determining default branch without using naming conventions, but as of today, we don't need it.
                raise IOError(f'Did not find master or main branch; unable to detect default branch: {public_branches}')

        _, org, repo_name = split_git_url(public_repo_url)

        public_source_repo = g.get_repo(f'{org}/{repo_name}')

        try:
            fork_repo_name = f'{github_user.login}/{repo_name}'
            fork_repo = g.get_repo(fork_repo_name)
        except UnknownObjectException:
            # Repo doesn't exist; fork it
            fork_repo = github_user.create_fork(public_source_repo)

        fork_branch_name = f'art-consistency-{runtime.group_config.name}-{dgk}'
        fork_branch_head = f'{github_user.login}:{fork_branch_name}'

        fork_branch = None
        try:
            fork_branch = fork_repo.get_branch(fork_branch_name)
        except UnknownObjectException:
            # Doesn't presently exist and will need to be created
            pass
        except GithubException as ge:
            # This API seems to return 404 instead of UnknownObjectException.
            # So allow 404 to pass through as well.
            if ge.status != 404:
                raise

        public_repo_url = convert_remote_git_to_ssh(public_repo_url)
        clone_dir = os.path.join(runtime.working_dir, 'clones', dgk)
        # Clone the private url to make the best possible use of our doozer_cache
        runtime.git_clone(source_repo_url, clone_dir)

        with Dir(clone_dir):
            exectools.cmd_assert(f'git remote add public {public_repo_url}')
            exectools.cmd_assert(f'git remote add fork {convert_remote_git_to_ssh(fork_repo.git_url)}')
            exectools.cmd_assert('git fetch --all', retries=3)

            # The path to the Dockerfile in the target branch
            if image_meta.config.content.source.dockerfile is not Missing:
                # Be aware that this attribute sometimes contains path elements too.
                dockerfile_name = image_meta.config.content.source.dockerfile
            else:
                dockerfile_name = "Dockerfile"

            df_path = Dir.getpath()
            if image_meta.config.content.source.path:
                dockerfile_name = os.path.join(image_meta.config.content.source.path, dockerfile_name)

            df_path = df_path.joinpath(dockerfile_name).resolve()
            ci_operator_config_path = Dir.getpath().joinpath('.ci-operator.yaml').resolve()  # https://docs.ci.openshift.org/docs/architecture/ci-operator/#build-root-image

            assignee = None
            try:
                root_owners_path = Dir.getpath().joinpath('OWNERS')
                if root_owners_path.exists():
                    parsed_owners = yaml.safe_load(root_owners_path.read_text())
                    if 'approvers' in parsed_owners and len(parsed_owners['approvers']) > 0:
                        assignee = random.choice(parsed_owners['approvers'])
            except Exception as owners_e:
                yellow_print(f'Error finding assignee in OWNERS for {public_repo_url}: {owners_e}')

            fork_ci_build_root_coordinate = None
            fork_branch_df_digest = None  # digest of dockerfile image names
            if fork_branch:
                # There is already an ART reconciliation branch. Our fork branch might be up-to-date
                # OR behind the times (e.g. if someone committed changes to the upstream Dockerfile).
                # Let's check.

                # If there is already an art reconciliation branch, get an MD5
                # of the FROM images in the Dockerfile in that branch.
                exectools.cmd_assert(f'git checkout fork/{fork_branch_name}')
                if df_path.exists():
                    fork_branch_df_digest = compute_dockerfile_digest(df_path)
                else:
                    # It is possible someone has moved the Dockerfile around since we
                    # made the fork.
                    fork_branch_df_digest = 'DOCKERFILE_NOT_FOUND'

                if ci_operator_config_path.exists():
                    fork_ci_operator_config = yaml.safe_load(ci_operator_config_path.read_text(encoding='utf-8'))  # Read in content from fork
                    fork_ci_build_root_coordinate = fork_ci_operator_config.get('build_root_image', None)

            # Now change over to the target branch in the actual public repo
            exectools.cmd_assert(f'git checkout public/{public_branch}')

            try:
                source_branch_parent_digest, source_branch_parents = extract_parent_digest(df_path)
            except FileNotFoundError:
                logger.error('%s not found in branch public/%s', df_path, public_branch)
                errors_raised = True
                continue

            source_branch_ci_build_root_coordinate = None
            if ci_operator_config_path.exists():
                source_branch_ci_operator_config = yaml.safe_load(ci_operator_config_path.read_text(encoding='utf-8'))  # Read in content from public source
                source_branch_ci_build_root_coordinate = source_branch_ci_operator_config.get('build_root_image', None)

            public_branch_commit, _ = exectools.cmd_assert('git rev-parse HEAD', strip=True)

            logger.info(f'''
Desired parents: {desired_parents} ({desired_parent_digest})
Desired build_root (in .ci-operator.yaml): {desired_ci_build_root_coordinate}

Source parents: {source_branch_parents} ({source_branch_parent_digest})
Source build_root (in .ci-operator.yaml): {source_branch_ci_build_root_coordinate}

Fork build_root (in .ci-operator.yaml): {fork_ci_build_root_coordinate}
''')
            if desired_parent_digest == source_branch_parent_digest and (desired_ci_build_root_coordinate is None or desired_ci_build_root_coordinate == source_branch_ci_build_root_coordinate):
                green_print('Desired digest and source digest match; desired build_root unset OR coordinates match; Upstream is in a good state')
                if fork_branch:
                    for pr in list(public_source_repo.get_pulls(state='open', head=fork_branch_head)):
                        if moist_run:
                            yellow_print(f'Would have closed existing PR: {pr.html_url}')
                        else:
                            yellow_print(f'Closing unnecessary PR: {pr.html_url}')
                            pr.edit(state='closed')
                continue

            cardinality_mismatch = False
            if len(desired_parents) != len(source_branch_parents):
                # The number of FROM statements in the ART metadata does not match the number
                # of FROM statements in the upstream Dockerfile.
                cardinality_mismatch = True

            yellow_print(f'Upstream dockerfile does not match desired state in {public_repo_url}/blob/{public_branch}/{dockerfile_name}')

            first_commit_line = f"Updating {image_meta.name} images to be consistent with ART"
            reconcile_url = f'{convert_remote_git_to_https(runtime.gitdata.origin_url)}/tree/{runtime.gitdata.commit_hash}/images/{os.path.basename(image_meta.config_filename)}'
            reconcile_info = f"Reconciling with {reconcile_url}"

            diff_text = None
            # Three possible states at this point:
            # 1. No fork branch exists
            # 2. It does exist, but is out of date (e.g. metadata has changed or upstream Dockerfile has changed)
            # 3. It does exist, and is exactly how we want it.
            # Let's create a local branch that will contain the Dockerfile/.ci-operator.yaml in the state we desire.
            work_branch_name = '__mod'
            exectools.cmd_assert(f'git checkout public/{public_branch}')
            exectools.cmd_assert(f'git checkout -b {work_branch_name}')
            with df_path.open(mode='r+') as handle:
                dfp = DockerfileParser(cache_content=True, fileobj=io.BytesIO())
                dfp.content = handle.read()
                handle.truncate(0)
                handle.seek(0)
                if not cardinality_mismatch:
                    dfp.parent_images = desired_parents
                else:
                    handle.writelines([
                        '# URGENT! ART metadata configuration has a different number of FROMs\n',
                        '# than this Dockerfile. ART will be unable to build your component or\n',
                        '# reconcile this Dockerfile until that disparity is addressed.\n'
                    ])
                handle.write(dfp.content)

            exectools.cmd_assert(f'git add {str(df_path)}')

            if desired_ci_build_root_coordinate:
                if ci_operator_config_path.exists():
                    ci_operator_config = yaml.safe_load(ci_operator_config_path.read_text(encoding='utf-8'))
                else:
                    ci_operator_config = {}

                # Overwrite the existing build_root_image if it exists. Preserve any other settings.
                ci_operator_config['build_root_image'] = desired_ci_build_root_coordinate
                with ci_operator_config_path.open(mode='w+', encoding='utf-8') as config_file:
                    yaml.safe_dump(ci_operator_config, config_file, default_flow_style=False)

                exectools.cmd_assert(f'git add -f {str(ci_operator_config_path)}')

            desired_df_digest = compute_dockerfile_digest(df_path)

            # Check for any existing open PR
            open_prs = list(public_source_repo.get_pulls(state='open', head=fork_branch_head))

            logger.info(f'''
Desired Dockerfile digest: {desired_df_digest}
Fork Dockerfile digest: {fork_branch_df_digest}
open_prs: {open_prs}
''')

            # A note on why the following `if` cares about whether there is a PR open.
            # We need to check on an edge case.. if the upstream merged our reconciliation PR and THEN proceeded to change
            # their Dockerfile FROMs again, our desired_df_digest will always equal fork_branch_df_digest and
            # we might conclude that we just need to open a PR with our fork branch. However, in this scenario,
            # GitHub will throw an exception like:
            # "No commits between openshift:master and openshift-bot:art-consistency-openshift-4.8-ptp-operator-must-gather"
            # So... to prevent this, if there is no open PR, we should force push to the fork branch to make its
            # commit something different than what is in the public branch.

            diff_text, _ = exectools.cmd_assert('git diff HEAD', strip=True)
            if desired_df_digest != fork_branch_df_digest or \
                    (desired_ci_build_root_coordinate and desired_ci_build_root_coordinate != fork_ci_build_root_coordinate) or \
                    not open_prs:

                yellow_print('Found that fork branch is not in sync with public Dockerfile/.ci-operator.yaml changes')
                yellow_print(diff_text)

                if not moist_run:
                    commit_prefix = image_meta.config.content.source.ci_alignment.streams_prs.commit_prefix or ''
                    if repo_name.startswith('kubernetes') and not commit_prefix:
                        # Repos starting with 'kubernetes' don't have this in metadata atm. Preserving
                        # historical behavior until they do.
                        commit_prefix = 'UPSTREAM: <carry>: '
                    commit_msg = f"""{commit_prefix}{first_commit_line}
{reconcile_info}
"""
                    exectools.cmd_assert(f'git commit -m "{commit_msg}"')  # Add a commit atop the public branch's current state
                    # Create or update the remote fork branch
                    exectools.cmd_assert(f'git push --force fork {work_branch_name}:{fork_branch_name}', retries=3)

            # At this point, we have a fork branch in the proper state
            pr_body = f"""{first_commit_line}
__TLDR__:
Component owners, please ensure that this PR merges as it impacts the fidelity
of your CI signal. Patch-manager / leads, this PR is a no-op from a product
perspective -- feel free to manually apply any labels (e.g. jira/valid-bug) to help the
PR merge as long as tests are passing. If the PR is labeled "needs-ok-to-test", this is
to limit costs for re-testing these PRs while they wait for review. Issue /ok-to-test
to remove this tag and help the PR to merge.

__Detail__:
This repository is out of sync with the downstream product builds for this component.
One or more images differ from those being used by ART to create product builds. This
should be addressed to ensure that the component's CI testing is accurately
reflecting what customers will experience.

The information within the following ART component metadata is driving this alignment
request: [{os.path.basename(image_meta.config_filename)}]({reconcile_url}).

The vast majority of these PRs are opened because a different Golang version is being
used to build the downstream component. ART compiles most components with the version
of Golang being used by the control plane for a given OpenShift release. Exceptions
to this convention (i.e. you believe your component must be compiled with a Golang
version independent from the control plane) must be granted by the OpenShift
architecture team and communicated to the ART team.

__Roles & Responsibilities__:
- Component owners are responsible for ensuring these alignment PRs merge with passing
  tests OR that necessary metadata changes are reported to the ART team: `@release-artists`
  in `#forum-ocp-art` on Slack. If necessary, the changes required by this pull request can be
  introduced with a separate PR opened by the component team. Once the repository is aligned,
  this PR will be closed automatically.
- Patch-manager or those with sufficient privileges within this repository may add
  any required labels to ensure the PR merges once tests are passing. Downstream builds
  are *already* being built with these changes. Merging this PR only improves the fidelity
  of our CI.
"""
            if desired_ci_build_root_coordinate:
                pr_body += """
ART has been configured to reconcile your CI build root image (see https://docs.ci.openshift.org/docs/architecture/ci-operator/#build-root-image).
In order for your upstream .ci-operator.yaml configuration to be honored, you must set the following in your openshift/release ci-operator configuration file:
```
build_root:
  from_repository: true
```
"""

            pr_body += """
If you have any questions about this pull request, please reach out to `@release-artists` in the `#forum-ocp-art` coreos slack channel.
"""

            parent_pr_url = None
            parent_meta = image_meta.resolve_parent()
            if parent_meta:
                if parent_meta.distgit_key in skipping_dgks:
                    skipping_dgks.add(image_meta.distgit_key)
                    yellow_print(f'Image has parent {parent_meta.distgit_key} which was skipped; skipping self: {image_meta.distgit_key}')
                    continue

                parent_pr_url = pr_dgk_map.get(parent_meta.distgit_key, None)
                if parent_pr_url:
                    if parent_meta.config.content.source.ci_alignment.streams_prs.merge_first:
                        skipping_dgks.add(image_meta.distgit_key)
                        yellow_print(f'Image has parent {parent_meta.distgit_key} open PR ({parent_pr_url}) and streams_prs.merge_first==True; skipping PR opening for this image {image_meta.distgit_key}')
                        continue

                    # If the parent has an open PR associated with it, make sure the
                    # child PR notes that the parent PR should merge first.
                    pr_body += f'\nDepends on {parent_pr_url} . Allow it to merge and then run `/test all` on this PR.'

            if open_prs:
                existing_pr = open_prs[0]
                # Update body, but never title; The upstream team may need set something like a Bug XXXX: there.
                # Don't muck with it.

                try:
                    if streams_pr_config.auto_label and add_auto_labels:
                        # If we are to automatically add labels to this upstream PR, do so.
                        existing_pr.add_to_labels(*streams_pr_config.auto_label)

                    if add_label:
                        existing_pr.add_to_labels(*add_label)
                except GithubException as pr_e:
                    # We are not admin on all repos
                    yellow_print(f'Unable to add labels to {existing_pr.html_url}: {str(pr_e)}')

                pr_dgk_map[dgk] = existing_pr

                # The pr_body may change and the base branch may change (i.e. at branch cut,
                # a version 4.6 in master starts being tracked in release-4.6 and master tracks
                # 4.7.
                if moist_run:
                    if existing_pr.base.sha != public_branch_commit:
                        yellow_print(f'Would have changed PR {existing_pr.html_url} to use base {public_branch} ({public_branch_commit}) vs existing {existing_pr.base.sha}')
                    if existing_pr.body != pr_body:
                        yellow_print(f'Would have changed PR {existing_pr.html_url} to use body "{pr_body}" vs existing "{existing_pr.body}"')
                    if not existing_pr.assignees and assignee:
                        yellow_print(f'Would have changed PR assignee to {assignee}')
                else:
                    if not existing_pr.assignees and assignee:
                        try:
                            existing_pr.add_to_assignees(assignee)
                        except Exception as access_issue:
                            # openshift-bot does not have admin on *all* repositories; permit this error.
                            yellow_print(f'Unable to set assignee for {existing_pr.html_url}: {access_issue}')
                    existing_pr.edit(body=pr_body, base=public_branch)
                    yellow_print(f'A PR is already open requesting desired reconciliation with ART: {existing_pr.html_url}')
                continue

            # Otherwise, we need to create a pull request
            if moist_run:
                pr_dgk_map[dgk] = f'MOIST-RUN-PR:{dgk}'
                green_print(f'Would have opened PR against: {public_source_repo.html_url}/blob/{public_branch}/{dockerfile_name}.')
                yellow_print('PR body would have been:')
                yellow_print(pr_body)

                if parent_pr_url:
                    green_print(f'Would have identified dependency on PR: {parent_pr_url}.')
                if diff_text:
                    yellow_print('PR diff would have been:')
                    yellow_print(diff_text)
                else:
                    yellow_print(f'Fork from which PR would be created ({fork_branch_head}) is populated with desired state.')
            else:
                pr_title = first_commit_line
                if bug:
                    pr_title = f'Bug {bug}: {pr_title}'
                try:
                    new_pr = public_source_repo.create_pull(title=pr_title, body=pr_body, base=public_branch, head=fork_branch_head, draft=draft_prs)
                except GithubException as ge:
                    if 'already exists' in json.dumps(ge.data):
                        # In one execution to date, get_pulls did not find the open PR and the code repeatedly hit this
                        # branch -- attempting to recreate the PR. Everything seems right, but the github api is not
                        # returning it. So catch the error and try to move on.
                        yellow_print('Issue attempting to find it, but a PR is already open requesting desired reconciliation with ART')
                        continue
                    raise

                try:
                    if streams_pr_config.auto_label and add_auto_labels:
                        # If we are to automatically add labels to this upstream PR, do so.
                        new_pr.add_to_labels(*streams_pr_config.auto_label)

                    if add_label:
                        new_pr.add_to_labels(*add_label)
                except GithubException as pr_e:
                    # We are not admin on all repos
                    yellow_print(f'Unable to add labels to {existing_pr.html_url}: {str(pr_e)}')

                pr_msg = f'A new PR has been opened: {new_pr.html_url}'
                pr_dgk_map[dgk] = new_pr
                new_pr_links[dgk] = new_pr.html_url
                logger.info(pr_msg)
                yellow_print(pr_msg)
                print(f'Sleeping {interstitial} seconds before opening another PR to prevent flooding prow...')
                time.sleep(interstitial)

    if new_pr_links:
        print('Newly opened PRs:')
        print(yaml.safe_dump(new_pr_links))

    if pr_dgk_map:
        print('Currently open PRs:')
        print(yaml.safe_dump({key: pr_dgk_map[key].html_url for key in pr_dgk_map}))
        reconcile_jira_issues(runtime, pr_dgk_map, moist_run)

    if skipping_dgks:
        print('Some PRs were skipped; Exiting with return code 25 to indicate this')
        exit(25)

    if errors_raised:
        print('Some errors were raised: see the log for details')
        exit(50)<|MERGE_RESOLUTION|>--- conflicted
+++ resolved
@@ -23,13 +23,8 @@
 from doozerlib.image import ImageMetadata
 from doozerlib.util import get_docker_config_json, convert_remote_git_to_ssh, \
     split_git_url, remove_prefix, green_print, \
-<<<<<<< HEAD
     yellow_print, red_print, convert_remote_git_to_https, \
     what_is_in_master, extract_version_fields
-=======
-    yellow_print, \
-    what_is_in_master, extract_version_fields, convert_remote_git_to_https
->>>>>>> 048ebea9
 
 
 @cli.group("images:streams", short_help="Manage ART equivalent images in upstream CI.")
